--- conflicted
+++ resolved
@@ -249,7 +249,6 @@
        The debug mesh will have element attributes set to element rank + 1. */
    void GetDebugMesh(Mesh &debug_mesh) const;
 
-<<<<<<< HEAD
    /** Collect edge indices of all refined edges which are children of
        the coarse edge defined by the given vertices.  This method
        overrides a method in NCMesh and only returns locally owned
@@ -269,8 +268,6 @@
        returns locally owned elements. */
    void GetRefinedElements(int elem_id, BlockArray<int> & elem_ids);
 
-=======
->>>>>>> acb9cfa3
 protected: // interface for ParMesh
 
    friend class ParMesh;
