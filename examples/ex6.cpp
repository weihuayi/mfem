//                                MFEM Example 6
//
// Compile with: make ex6
//
// Sample runs:  ex6 -m ../data/square-disc.mesh -o 1
//               ex6 -m ../data/square-disc.mesh -o 2
//               ex6 -m ../data/square-disc-nurbs.mesh -o 2
//               ex6 -m ../data/star.mesh -o 3
//               ex6 -m ../data/escher.mesh -o 2
//               ex6 -m ../data/fichera.mesh -o 2
//               ex6 -m ../data/disc-nurbs.mesh -o 2
//               ex6 -m ../data/ball-nurbs.mesh
//               ex6 -m ../data/pipe-nurbs.mesh
//               ex6 -m ../data/star-surf.mesh -o 2
//               ex6 -m ../data/square-disc-surf.mesh -o 2
//               ex6 -m ../data/amr-quad.mesh
//
// Device runs:  ex6 -d cuda
//               ex6 -d occa
//               ex6 -d 'raja omp'
//
// Description:  This is a version of Example 1 with a simple adaptive mesh
//               refinement loop. The problem being solved is again the Laplace
//               equation -Delta u = 1 with homogeneous Dirichlet boundary
//               conditions. The problem is solved on a sequence of meshes which
//               are locally refined in a conforming (triangles, tetrahedrons)
//               or non-conforming (quadrilaterals, hexahedra) manner according
//               to a simple ZZ error estimator.
//
//               The example demonstrates MFEM's capability to work with both
//               conforming and nonconforming refinements, in 2D and 3D, on
//               linear, curved and surface meshes. Interpolation of functions
//               from coarse to fine meshes, as well as persistent GLVis
//               visualization are also illustrated.
//
//               We recommend viewing Example 1 before viewing this example.

#include "mfem.hpp"
#include <fstream>
#include <iostream>

using namespace std;
using namespace mfem;

int main(int argc, char *argv[])
{
   // 1. Parse command-line options.
   const char *mesh_file = "../data/star.mesh";
   int order = 1;
   bool pa = false;
   const char *device = "";
   bool visualization = true;

   OptionsParser args(argc, argv);
   args.AddOption(&mesh_file, "-m", "--mesh",
                  "Mesh file to use.");
   args.AddOption(&order, "-o", "--order",
                  "Finite element order (polynomial degree).");
   args.AddOption(&pa, "-p", "--pa", "-no-p", "--no-pa",
                  "Enable Partial Assembly.");
   args.AddOption(&device, "-d", "--device",
                  "Device configuration, e.g. 'cuda', 'omp', 'raja', 'occa'.");
   args.AddOption(&visualization, "-vis", "--visualization", "-no-vis",
                  "--no-visualization",
                  "Enable or disable GLVis visualization.");
   args.Parse();
   if (!args.Good())
   {
      args.PrintUsage(cout);
      return 1;
   }
   args.PrintOptions(cout);

   // 2. Read the mesh from the given mesh file. We can handle triangular,
   //    quadrilateral, tetrahedral, hexahedral, surface and volume meshes with
   //    the same code.
   Mesh mesh(mesh_file, 1, 1);
   int dim = mesh.Dimension();
   int sdim = mesh.SpaceDimension();
   if (pa) { mesh.EnsureNodes(); }

   // 3. Since a NURBS mesh can currently only be refined uniformly, we need to
   //    convert it to a piecewise-polynomial curved mesh. First we refine the
   //    NURBS mesh a bit more and then project the curvature to quadratic Nodes.
   if (mesh.NURBSext)
   {
      for (int i = 0; i < 2; i++)
      {
         mesh.UniformRefinement();
      }
      mesh.SetCurvature(2);
   }

   // 4. Define a finite element space on the mesh. The polynomial order is
   //    one (linear) by default, but this can be changed on the command line.
   H1_FECollection fec(order, dim);
   FiniteElementSpace fespace(&mesh, &fec);

   // 5. Set device config parameters from the command line options.
   Device::Configure(device);
   Device::Print();

   // 6. As in Example 1, we set up bilinear and linear forms corresponding to
   //    the Laplace problem -\Delta u = 1. We don't assemble the discrete
   //    problem yet, this will be done in the main loop.
   AssemblyLevel assembly = (pa) ? AssemblyLevel::PARTIAL : AssemblyLevel::FULL;
   BilinearForm a(&fespace, assembly);
   LinearForm b(&fespace);

   ConstantCoefficient one(1.0);
   ConstantCoefficient zero(0.0);

   BilinearFormIntegrator *integ = new DiffusionIntegrator(one);
   a.AddDomainIntegrator(integ);
   b.AddDomainIntegrator(new DomainLFIntegrator(one));

   // 7. The solution vector x and the associated finite element grid function
   //    will be maintained over the AMR iterations. We initialize it to zero.
   GridFunction x(&fespace);
   x = 0.0;

   // 8. All boundary attributes will be used for essential (Dirichlet) BC.
   MFEM_VERIFY(mesh.bdr_attributes.Size() > 0,
               "Boundary attributes required in the mesh.");
   Array<int> ess_bdr(mesh.bdr_attributes.Max());
   ess_bdr = 1;

   // 9. Connect to GLVis.
   char vishost[] = "localhost";
   int  visport   = 19916;
   socketstream sol_sock;
   if (visualization)
   {
      sol_sock.open(vishost, visport);
   }

   // 10. Set up an error estimator. Here we use the Zienkiewicz-Zhu estimator
   //     that uses the ComputeElementFlux method of the DiffusionIntegrator to
   //     recover a smoothed flux (gradient) that is subtracted from the element
   //     flux to get an error indicator. We need to supply the space for the
   //     smoothed flux: an (H1)^sdim (i.e., vector-valued) space is used here.
   FiniteElementSpace flux_fespace(&mesh, &fec, sdim);
   ZienkiewiczZhuEstimator estimator(*integ, x, flux_fespace);
   estimator.SetAnisotropic();

   // 11. A refiner selects and refines elements based on a refinement strategy.
   //     The strategy here is to refine elements with errors larger than a
   //     fraction of the maximum element error. Other strategies are possible.
   //     The refiner will call the given error estimator.
   ThresholdRefiner refiner(estimator);
   refiner.SetTotalErrorFraction(0.7);

   // 12. The main AMR loop. In each iteration we solve the problem on the
   //     current mesh, visualize the solution, and refine the mesh.
   const int max_dofs = 50000;
   for (int it = 0; ; it++)
   {
      int cdofs = fespace.GetTrueVSize();
      cout << "\nAMR iteration " << it << endl;
      cout << "Number of unknowns: " << cdofs << endl;

      // 13. Assemble the right-hand side.
      b.Assemble();

      // 14. Set Dirichlet boundary values in the GridFunction x.
      //     Determine the list of Dirichlet true DOFs in the linear system.
      Array<int> ess_tdof_list;
      x.ProjectBdrCoefficient(zero, ess_bdr);
      fespace.GetEssentialTrueDofs(ess_bdr, ess_tdof_list);

      // 15. Switch to the device and assemble the stiffness matrix.
      Device::Enable();
      a.Assemble();

      // 16. Create the linear system: eliminate boundary conditions, constrain
      //     hanging nodes and possibly apply other transformations. The system
      //     will be solved for true (unconstrained) DOFs only.
      Vector B, X;
      Operator *A;
      if (!pa) { A = new SparseMatrix; }

      const int copy_interior = 1;
      a.FormLinearSystem(ess_tdof_list, x, b, A, X, B, copy_interior);

      // 17. Solve the linear system A X = B.
      if (!pa)
      {
#ifndef MFEM_USE_SUITESPARSE
         // Use a simple symmetric Gauss-Seidel preconditioner with PCG.
         GSSmoother M(*(SparseMatrix*)A);
         PCG(*A, M, B, X, 3, 200, 1e-12, 0.0);
#else
         // If MFEM was compiled with SuiteSparse, use UMFPACK to solve the system.
         UMFPackSolver umf_solver;
         umf_solver.Control[UMFPACK_ORDERING] = UMFPACK_ORDERING_METIS;
         umf_solver.SetOperator(*A);
         umf_solver.Mult(B, X);
#endif
      }
      else // No preconditioning for now in partial assembly mode.
      {
         CG(*A, B, X, 3, 2000, 1e-12, 0.0);
      }

      // 18. After solving the linear system, reconstruct the solution as a
      //     finite element GridFunction. Constrained nodes are interpolated
      //     from true DOFs (it may therefore happen that x.Size() >= X.Size()).
<<<<<<< HEAD
      dbg("SwitchToHost");
      config::SwitchToHost();
=======
      Device::Disable();
>>>>>>> 1da18880
      a.RecoverFEMSolution(X, b, x);
      x.Pull();
      dbg("RecoveredFEMSolution");

      // 19. Send solution by socket to the GLVis server.
      if (visualization && sol_sock.good())
      {
         sol_sock.precision(8);
         sol_sock << "solution\n" << mesh << x << flush;
      }

      if (cdofs > max_dofs)
      {
         cout << "Reached the maximum number of dofs. Stop." << endl;
         break;
      }

      // 20. Call the refiner to modify the mesh. The refiner calls the error
      //     estimator to obtain element errors, then it selects elements to be
      //     refined and finally it modifies the mesh. The Stop() method can be
      //     used to determine if a stopping criterion was met.
      dbg("refiner");
      refiner.Apply(mesh);
      if (refiner.Stop())
      {
         cout << "Stopping criterion satisfied. Stop." << endl;
         break;
      }

      // 21. Update the space to reflect the new state of the mesh. Also,
      //     interpolate the solution x so that it lies in the new space but
      //     represents the same function. This saves solver iterations later
      //     since we'll have a good initial guess of x in the next step.
      //     Internally, FiniteElementSpace::Update() calculates an
      //     interpolation matrix which is then used by GridFunction::Update().
      dbg("fespace.Update();");
      fespace.Update();
      dbg("x.Update()");
      x.Update();

      // 22. Inform also the bilinear and linear forms that the space has
      //     changed.
      a.Update();
      b.Update();

      // 23. Free the used memory.
      delete A;
   }

   return 0;
}<|MERGE_RESOLUTION|>--- conflicted
+++ resolved
@@ -205,15 +205,8 @@
       // 18. After solving the linear system, reconstruct the solution as a
       //     finite element GridFunction. Constrained nodes are interpolated
       //     from true DOFs (it may therefore happen that x.Size() >= X.Size()).
-<<<<<<< HEAD
-      dbg("SwitchToHost");
-      config::SwitchToHost();
-=======
       Device::Disable();
->>>>>>> 1da18880
       a.RecoverFEMSolution(X, b, x);
-      x.Pull();
-      dbg("RecoveredFEMSolution");
 
       // 19. Send solution by socket to the GLVis server.
       if (visualization && sol_sock.good())
@@ -232,7 +225,6 @@
       //     estimator to obtain element errors, then it selects elements to be
       //     refined and finally it modifies the mesh. The Stop() method can be
       //     used to determine if a stopping criterion was met.
-      dbg("refiner");
       refiner.Apply(mesh);
       if (refiner.Stop())
       {
@@ -246,9 +238,7 @@
       //     since we'll have a good initial guess of x in the next step.
       //     Internally, FiniteElementSpace::Update() calculates an
       //     interpolation matrix which is then used by GridFunction::Update().
-      dbg("fespace.Update();");
       fespace.Update();
-      dbg("x.Update()");
       x.Update();
 
       // 22. Inform also the bilinear and linear forms that the space has
