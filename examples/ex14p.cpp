--- conflicted
+++ resolved
@@ -211,28 +211,15 @@
    a->AddDomainIntegrator(new DiffusionIntegrator(one));
    if (pa)
    {
-<<<<<<< HEAD
       a->SetAssemblyLevel(AssemblyLevel::PARTIAL);
       a->SetFaceRestrictionDerivatives(1);
       a->AddInteriorFaceIntegrator(new DGDiffusionIntegrator(sigma, kappa, beta));
       a->AddBdrFaceIntegrator(new DGDiffusionIntegrator(one, sigma, kappa, beta));
    }
-   else if (eta > 0)
-   {
-      /*
-      a->AddInteriorFaceIntegrator(new DGDiffusionBR2Integrator(fespace, eta));
-      a->AddBdrFaceIntegrator(new DGDiffusionBR2Integrator(fespace, eta));
-      */
-   }
    else
-   {
-      // Default setting
-      a->AddInteriorFaceIntegrator(new DGDiffusionIntegrator(one, sigma, kappa));
-      a->AddBdrFaceIntegrator(new DGDiffusionIntegrator(one, sigma, kappa));
-=======
+   {  
       a->AddInteriorFaceIntegrator(new DGDiffusionBR2Integrator(*fespace, eta));
       a->AddBdrFaceIntegrator(new DGDiffusionBR2Integrator(*fespace, eta));
->>>>>>> f428d035
    }
    a->Assemble();
    a->Finalize();
