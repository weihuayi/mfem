
#include <mfem.hpp>
#include <fstream>
#include <iostream>

using namespace std;
using namespace mfem;

int main(int argc, char *argv[])
{
   // 1. Parse command-line options.
   const char *spec = "cpu";
   const char *mesh_file = "../data/star.mesh";
   int order = 1;
   bool static_cond = false;
   bool visualization = 1;

   OptionsParser args(argc, argv);
   args.AddOption(&spec, "-s", "--spec",
                  "Compute resource specification.");
   args.AddOption(&mesh_file, "-m", "--mesh",
                  "Mesh file to use.");
   args.AddOption(&order, "-o", "--order",
                  "Finite element order (polynomial degree) or -1 for"
                  " isoparametric space.");
   args.AddOption(&static_cond, "-sc", "--static-condensation", "-no-sc",
                  "--no-static-condensation", "Enable static condensation.");
   args.AddOption(&visualization, "-vis", "--visualization", "-no-vis",
                  "--no-visualization",
                  "Enable or disable GLVis visualization.");
   args.Parse();
   if (!args.Good())
   {
      args.PrintUsage(cout);
      return 1;
   }
   args.PrintOptions(cout);

#ifdef MFEM_USE_BACKENDS
   /// Engine *engine = EngineDepot.Select(spec);
<<<<<<< HEAD
   string occa_spec("mode: 'Serial'");
   // string occa_spec("mode: 'CUDA', device_id: 0");
=======

   // string occa_spec("mode: 'Serial'");
   string occa_spec("mode: 'CUDA', device_id: 0");
>>>>>>> 5bd5e169
   // string occa_spec("mode: 'OpenMP', threads: 4");
   // string occa_spec("mode: 'OpenCL', device_id: 0, platform_id: 0");

#ifdef MFEM_USE_OCCA
   // The following flag affects only 'Serial' and 'OpenMP' modes.
   // In 'CUDA' mode, '-O3' affects only host code.
   // In 'OpenCL' mode, adding '-O3' breaks compilation.
   // occa_spec += ", kernel: { compiler_flags: '-O3' }";

   SharedPtr<Engine> engine(new mfem::occa::Engine(occa_spec));
#else
   SharedPtr<Engine> engine(new mfem::kernels::Engine("cpu"));
#endif

   // 2. Read the mesh from the given mesh file. We can handle triangular,
   //    quadrilateral, tetrahedral, hexahedral, surface and volume meshes with
   //    the same code.
   dbg("\033[34m[ex1d] mesh");
   Mesh *mesh = new Mesh(mesh_file, 1, 1);
#ifdef MFEM_USE_BACKENDS
   mesh->SetEngine(*engine);
#endif
   
   int dim = mesh->Dimension();

   // 3. Refine the mesh to increase the resolution. In this example we do
   //    'ref_levels' of uniform refinement. We choose 'ref_levels' to be the
   //    largest number that gives a final mesh with no more than 50,000
   //    elements.
   {
      //#warning NO UniformRefinement
      int ref_levels =
         (int)floor(log(50000./mesh->GetNE())/log(2.)/dim);
      for (int l = 0; l < ref_levels; l++)
      {
         mesh->UniformRefinement();
      }
   }

   // 4. Define a finite element space on the mesh. Here we use continuous
   //    Lagrange finite elements of the specified order. If order < 1, we
   //    instead use an isoparametric/isogeometric space.
   dbg("\033[34m[ex1d] FiniteElementCollection");
   FiniteElementCollection *fec;
   if (order > 0)
   {
      fec = new H1_FECollection(order, dim);
   }
   else if (mesh->GetNodes())
   {
      fec = mesh->GetNodes()->OwnFEC();
      cout << "Using isoparametric FEs: " << fec->Name() << endl;
   }
   else
   {
      fec = new H1_FECollection(order = 1, dim);
   }
   dbg("\033[34m[ex1d] FiniteElementSpace");
   FiniteElementSpace *fespace = new FiniteElementSpace(mesh, fec);
   cout << "Number of finite element unknowns: "
        << fespace->GetTrueVSize() << endl;

   // 5. Determine the list of true (i.e. conforming) essential boundary dofs.
   //    In this example, the boundary conditions are defined by marking all
   //    the boundary attributes from the mesh as essential (Dirichlet) and
   //    converting them to a list of true dofs.
   Array<int> ess_tdof_list;
   if (mesh->bdr_attributes.Size())
   {
      Array<int> ess_bdr(mesh->bdr_attributes.Max());
      ess_bdr = 1;
      fespace->GetEssentialTrueDofs(ess_bdr, ess_tdof_list);
   }

   // 6. Set up the linear form b(.) which corresponds to the right-hand side of
   //    the FEM linear system, which in this case is (1,phi_i) where phi_i are
   //    the basis functions in the finite element fespace.
   LinearForm *b = new LinearForm(fespace);
   dbg("\033[34m[ex1d] ConstantCoefficient");
   ConstantCoefficient one(1.0);
   b->AddDomainIntegrator(new DomainLFIntegrator(one));
   b->Assemble();

   // 7. Define the solution vector x as a finite element grid function
   //    corresponding to fespace. Initialize x with initial guess of zero,
   //    which satisfies the boundary conditions.
   dbg("\033[34m[ex1d] GridFunction");
   GridFunction x(fespace);
   dbg("\033[34m[ex1d] Fill");
   x.Fill(0.0);

   // 8. Set up the bilinear form a(.,.) on the finite element space
   //    corresponding to the Laplacian operator -Delta, by adding the Diffusion
   //    domain integrator.
   dbg("\033[34m[ex1d] BilinearForm");
   BilinearForm *a = new BilinearForm(fespace);
   dbg("\033[34m[ex1d] DiffusionIntegrator");
   a->AddDomainIntegrator(new DiffusionIntegrator(one));

   // 9. Assemble the bilinear form and the corresponding linear system,
   //    applying any necessary transformations such as: eliminating boundary
   //    conditions, applying conforming constraints for non-conforming AMR,
   //    static condensation, etc.
   if (static_cond) { a->EnableStaticCondensation(); }
   dbg("\033[34m[ex1d] Assemble");
   a->Assemble();

   OperatorHandle A(Operator::ANY_TYPE);
   Vector B, X;
   dbg("\033[34m[ex1d] FormLinearSystem");
   a->FormLinearSystem(ess_tdof_list, x, *b, A, X, B);

   cout << "Size of linear system: " << A.Ptr()->Height() << endl;

   // 10. Solve the system A X = B with CG.
   tic_toc.Clear();
   tic_toc.Start();
   const int print_level = 3;
   CG(*A.Ptr(), B, X, print_level, 1000, 1e-12, 0.0);
   tic_toc.Stop();
   cout << "CG time: " << tic_toc.RealTime() << " sec." << endl;

   // 11. Recover the solution as a finite element grid function.
   a->RecoverFEMSolution(X, *b, x);
   x.Pull();

   // 12. Save the refined mesh and the solution. This output can be viewed
   //     later using GLVis: "glvis -m refined.mesh -g sol.gf".
   ofstream mesh_ofs("refined.mesh");
   mesh_ofs.precision(8);
   mesh->Print(mesh_ofs);
   ofstream sol_ofs("sol.gf");
   sol_ofs.precision(8);
   x.Save(sol_ofs);

   // 13. Send the solution by socket to a GLVis server.
   if (visualization)
   {
      char vishost[] = "localhost";
      int  visport   = 19916;
      socketstream sol_sock(vishost, visport);
      sol_sock.precision(8);
      sol_sock << "solution\n" << *mesh << x << flush;
   }

   // 14. Free the used memory.
   delete a;
   delete b;
   delete fespace;
   if (order > 0) { delete fec; }
   delete mesh;

   return 0;
}<|MERGE_RESOLUTION|>--- conflicted
+++ resolved
@@ -37,28 +37,27 @@
    args.PrintOptions(cout);
 
 #ifdef MFEM_USE_BACKENDS
+
+#ifdef MFEM_USE_OCCA
    /// Engine *engine = EngineDepot.Select(spec);
-<<<<<<< HEAD
-   string occa_spec("mode: 'Serial'");
-   // string occa_spec("mode: 'CUDA', device_id: 0");
-=======
-
    // string occa_spec("mode: 'Serial'");
    string occa_spec("mode: 'CUDA', device_id: 0");
->>>>>>> 5bd5e169
    // string occa_spec("mode: 'OpenMP', threads: 4");
    // string occa_spec("mode: 'OpenCL', device_id: 0, platform_id: 0");
-
-#ifdef MFEM_USE_OCCA
+   
    // The following flag affects only 'Serial' and 'OpenMP' modes.
    // In 'CUDA' mode, '-O3' affects only host code.
    // In 'OpenCL' mode, adding '-O3' breaks compilation.
    // occa_spec += ", kernel: { compiler_flags: '-O3' }";
-
    SharedPtr<Engine> engine(new mfem::occa::Engine(occa_spec));
-#else
-   SharedPtr<Engine> engine(new mfem::kernels::Engine("cpu"));
 #endif
+
+#ifdef MFEM_USE_KERNELS
+   string kernels_spec("cpu");
+   SharedPtr<Engine> engine(new mfem::kernels::Engine(kernels_spec));
+#endif
+   
+#endif // MFEM_USE_BACKENDS
 
    // 2. Read the mesh from the given mesh file. We can handle triangular,
    //    quadrilateral, tetrahedral, hexahedral, surface and volume meshes with
