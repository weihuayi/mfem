// Copyright (c) 2010-2020, Lawrence Livermore National Security, LLC. Produced
// at the Lawrence Livermore National Laboratory. All Rights reserved. See files
// LICENSE and NOTICE for details. LLNL-CODE-806117.
//
// This file is part of the MFEM library. For more information and source code
// availability visit https://mfem.org.
//
// MFEM is free software; you can redistribute it and/or modify it under the
// terms of the BSD-3 license. We welcome feedback and contributions, see file
// CONTRIBUTING.md for details.

#include "tmop_tools.hpp"
#include "nonlinearform.hpp"
#include "pnonlinearform.hpp"
#include "../general/osockstream.hpp"

namespace mfem
{

using namespace mfem;

void AdvectorCG::SetInitialField(const Vector &init_nodes,
                                 const Vector &init_field)
{
   nodes0 = init_nodes;
   field0 = init_field;
}

void AdvectorCG::ComputeAtNewPosition(const Vector &new_nodes,
                                      Vector &new_field)
{
#if defined(MFEM_DEBUG) || defined(MFEM_USE_MPI)
   int myid = 0;
#endif
   Mesh *m = mesh;

#ifdef MFEM_USE_MPI
   if (pfes) { MPI_Comm_rank(pfes->GetComm(), &myid); }
   if (pmesh) { m = pmesh; }
#endif

   MFEM_VERIFY(m != NULL, "No mesh has been given to the AdaptivityEvaluator.");

   // This will be used to move the positions.
   GridFunction *mesh_nodes = m->GetNodes();
   *mesh_nodes = nodes0;
   new_field = field0;

   // Velocity of the positions.
   GridFunction u(mesh_nodes->FESpace());
   subtract(new_nodes, nodes0, u);

   TimeDependentOperator *oper = NULL;
   // This must be the fes of the ind, associated with the object's mesh.
   if (fes)  { oper = new SerialAdvectorCGOper(nodes0, u, *fes); }
#ifdef MFEM_USE_MPI
   else if (pfes) { oper = new ParAdvectorCGOper(nodes0, u, *pfes); }
#endif
   MFEM_VERIFY(oper != NULL,
               "No FE space has been given to the AdaptivityEvaluator.");
   ode_solver.Init(*oper);

   // Compute some time step [mesh_size / speed].
   double h_min = std::numeric_limits<double>::infinity();
   for (int i = 0; i < m->GetNE(); i++)
   {
      h_min = std::min(h_min, m->GetElementSize(i));
   }
   double v_max = 0.0;
   const int s = u.FESpace()->GetVSize() / 2;
   for (int i = 0; i < s; i++)
   {
      const double vel = u(i) * u(i) + u(i+s) * u(i+s);
      v_max = std::max(v_max, vel);
   }
#ifdef MFEM_USE_MPI
   if (pfes)
   {
      double v_loc = v_max, h_loc = h_min;
      MPI_Allreduce(&v_loc, &v_max, 1, MPI_DOUBLE, MPI_MAX, pfes->GetComm());
      MPI_Allreduce(&h_loc, &h_min, 1, MPI_DOUBLE, MPI_MIN, pfes->GetComm());
   }
#endif
   if (v_max == 0.0)
   {
      // No mesh motion --> no need to change the field.
<<<<<<< HEAD
=======
      delete oper;
>>>>>>> bc01b607
      return;
   }
   v_max = std::sqrt(v_max);
   double dt = dt_scale * h_min / v_max;

   double t = 0.0;
   bool last_step = false;
   for (int ti = 1; !last_step; ti++)
   {
      if (t + dt >= 1.0)
      {
#ifdef MFEM_DEBUG
         if (myid == 0)
         {
            mfem::out << "Remap took " << ti << " steps." << std::endl;
         }
#endif
         dt = 1.0 - t;
         last_step = true;
      }
      ode_solver.Step(new_field, t, dt);
   }

   // Trim the overshoots and undershoots.
   const double minv = field0.Min(), maxv = field0.Max();
   for (int i = 0; i < new_field.Size(); i++)
   {
      if (new_field(i) < minv) { new_field(i) = minv; }
      if (new_field(i) > maxv) { new_field(i) = maxv; }
   }

   nodes0 = new_nodes;
   field0 = new_field;

   delete oper;
}

SerialAdvectorCGOper::SerialAdvectorCGOper(const Vector &x_start,
                                           GridFunction &vel,
                                           FiniteElementSpace &fes)
   : TimeDependentOperator(fes.GetVSize()),
     x0(x_start), x_now(*fes.GetMesh()->GetNodes()),
     u(vel), u_coeff(&u), M(&fes), K(&fes)
{
   ConvectionIntegrator *Kinteg = new ConvectionIntegrator(u_coeff);
   K.AddDomainIntegrator(Kinteg);
   K.Assemble(0);
   K.Finalize(0);

   MassIntegrator *Minteg = new MassIntegrator;
   M.AddDomainIntegrator(Minteg);
   M.Assemble();
   M.Finalize();
}

void SerialAdvectorCGOper::Mult(const Vector &ind, Vector &di_dt) const
{
   // Move the mesh.
   const double t = GetTime();
   add(x0, t, u, x_now);

   // Assemble on the new mesh.
   K.BilinearForm::operator=(0.0);
   K.Assemble();
   Vector rhs(K.Size());
   K.Mult(ind, rhs);
   M.BilinearForm::operator=(0.0);
   M.Assemble();

   di_dt = 0.0;
   CGSolver lin_solver;
   DSmoother prec;
   lin_solver.SetPreconditioner(prec);
   lin_solver.SetOperator(M.SpMat());
   lin_solver.SetRelTol(1e-12); lin_solver.SetAbsTol(0.0);
   lin_solver.SetMaxIter(100);
   lin_solver.SetPrintLevel(0);
   lin_solver.Mult(rhs, di_dt);
}

#ifdef MFEM_USE_MPI
ParAdvectorCGOper::ParAdvectorCGOper(const Vector &x_start,
                                     GridFunction &vel,
                                     ParFiniteElementSpace &pfes)
   : TimeDependentOperator(pfes.GetVSize()),
     x0(x_start), x_now(*pfes.GetMesh()->GetNodes()),
     u(vel), u_coeff(&u), M(&pfes), K(&pfes)
{
   ConvectionIntegrator *Kinteg = new ConvectionIntegrator(u_coeff);
   K.AddDomainIntegrator(Kinteg);
   K.Assemble(0);
   K.Finalize(0);

   MassIntegrator *Minteg = new MassIntegrator;
   M.AddDomainIntegrator(Minteg);
   M.Assemble();
   M.Finalize();
}

void ParAdvectorCGOper::Mult(const Vector &ind, Vector &di_dt) const
{
   // Move the mesh.
   const double t = GetTime();
   add(x0, t, u, x_now);

   // Assemble on the new mesh.
   K.BilinearForm::operator=(0.0);
   K.Assemble();
   ParGridFunction rhs(K.ParFESpace());
   K.Mult(ind, rhs);
   M.BilinearForm::operator=(0.0);
   M.Assemble();

   HypreParVector *RHS = rhs.ParallelAssemble();
   HypreParVector X(K.ParFESpace());
   X = 0.0;
   HypreParMatrix *Mh  = M.ParallelAssemble();

   CGSolver lin_solver(M.ParFESpace()->GetParMesh()->GetComm());
   HypreSmoother prec;
   prec.SetType(HypreSmoother::Jacobi, 1);
   lin_solver.SetPreconditioner(prec);
   lin_solver.SetOperator(*Mh);
   lin_solver.SetRelTol(1e-8);
   lin_solver.SetAbsTol(0.0);
   lin_solver.SetMaxIter(100);
   lin_solver.SetPrintLevel(0);
   lin_solver.Mult(*RHS, X);
   K.ParFESpace()->GetProlongationMatrix()->Mult(X, di_dt);

   delete Mh;
   delete RHS;
}
#endif

#ifdef MFEM_USE_GSLIB
void InterpolatorFP::SetInitialField(const Vector &init_nodes,
                                     const Vector &init_field)
{
   nodes0 = init_nodes;
   Mesh *m = mesh;
#ifdef MFEM_USE_MPI
   if (pmesh) { m = pmesh; }
#endif
   m->SetNodes(nodes0);

   const double rel_bbox_el = 0.1;
   const double newton_tol  = 1.0e-12;
   const int npts_at_once   = 256;

   FiniteElementSpace *f = fes;
#ifdef MFEM_USE_MPI
   if (pfes)
   {
      f = pfes;
      finder = new FindPointsGSLIB(pfes->GetComm());
   }
   else { finder = new FindPointsGSLIB(); }
#else
   finder = new FindPointsGSLIB();
#endif
   finder->Setup(*m, rel_bbox_el, newton_tol, npts_at_once);

   field0_gf.SetSpace(f);
   field0_gf = init_field;

   dim = f->GetFE(0)->GetDim();
   const int pts_cnt = init_nodes.Size() / dim;
   el_id_out.SetSize(pts_cnt);
   code_out.SetSize(pts_cnt);
   task_id_out.SetSize(pts_cnt);
   pos_r_out.SetSize(pts_cnt*dim);
   dist_p_out.SetSize(pts_cnt);
}

void InterpolatorFP::ComputeAtNewPosition(const Vector &new_nodes,
                                          Vector &new_field)
{
   const int pts_cnt = new_nodes.Size() / dim;

   // The sizes may change between calls due to AMR.
   if (el_id_out.Size() != pts_cnt)
   {
      el_id_out.SetSize(pts_cnt);
      code_out.SetSize(pts_cnt);
      task_id_out.SetSize(pts_cnt);
      pos_r_out.SetSize(pts_cnt*dim);
      dist_p_out(pts_cnt);
   }

   // Interpolate FE function values on the found points.
   finder->FindPoints(new_nodes, code_out, task_id_out,
                      el_id_out, pos_r_out, dist_p_out);
   finder->Interpolate(code_out, task_id_out, el_id_out,
                       pos_r_out, field0_gf, new_field);
}

#endif

double TMOPNewtonSolver::ComputeScalingFactor(const Vector &x,
                                              const Vector &b) const
{
   const FiniteElementSpace *fes = NULL;
   double energy_in = 0.0;
#ifdef MFEM_USE_MPI
   const ParNonlinearForm *p_nlf = dynamic_cast<const ParNonlinearForm *>(oper);
   MFEM_VERIFY(!(parallel && p_nlf == NULL), "Invalid Operator subclass.");
   if (parallel)
   {
      fes = p_nlf->FESpace();
      energy_in = p_nlf->GetEnergy(x);
   }
#endif
   const bool serial = !parallel;
   const NonlinearForm *nlf = dynamic_cast<const NonlinearForm *>(oper);
   MFEM_VERIFY(!(serial && nlf == NULL), "Invalid Operator subclass.");
   if (serial)
   {
      fes = nlf->FESpace();
      energy_in = nlf->GetEnergy(x);
   }

   const bool have_b = (b.Size() == Height());

   const int NE = fes->GetMesh()->GetNE(), dim = fes->GetFE(0)->GetDim(),
             dof = fes->GetFE(0)->GetDof(), nsp = ir.GetNPoints();
   Array<int> xdofs(dof * dim);
   DenseMatrix Jpr(dim), dshape(dof, dim), pos(dof, dim);
   Vector posV(pos.Data(), dof * dim);

   Vector x_out(x.Size()), x_out_loc(fes->GetVSize());
   bool x_out_ok = false;
   double scale = 1.0, energy_out = 0.0;
   double norm0 = Norm(r);

   // Decreases the scaling of the update until the new mesh is valid.
   for (int i = 0; i < 12; i++)
   {
      add(x, -scale, c, x_out);

      if (serial)
      {
         const SparseMatrix *cP = fes->GetConformingProlongation();
         if (!cP) { x_out_loc = x_out; }
         else     { cP->Mult(x_out, x_out_loc); }
      }
#ifdef MFEM_USE_MPI
      else
      {
         fes->GetProlongationMatrix()->Mult(x_out, x_out_loc);
      }
#endif

      int jac_ok = 1;
      for (int i = 0; i < NE; i++)
      {
         fes->GetElementVDofs(i, xdofs);
         x_out_loc.GetSubVector(xdofs, posV);
         for (int j = 0; j < nsp; j++)
         {
            fes->GetFE(i)->CalcDShape(ir.IntPoint(j), dshape);
            MultAtB(pos, dshape, Jpr);
            if (Jpr.Det() <= 0.0) { jac_ok = 0; goto break2; }
         }
      }

   break2:
      int jac_ok_all = jac_ok;
#ifdef MFEM_USE_MPI
      if (parallel)
      {
         MPI_Allreduce(&jac_ok, &jac_ok_all, 1, MPI_INT, MPI_LAND,
                       p_nlf->ParFESpace()->GetComm());
      }
#endif

      if (jac_ok_all == 0)
      {
         if (print_level >= 0)
         { mfem::out << "Scale = " << scale << " Neg det(J) found.\n"; }
         scale *= 0.5; continue;
      }

      ProcessNewState(x_out);
      if (serial)
      {
         energy_out = nlf->GetGridFunctionEnergy(x_out_loc);
      }
#ifdef MFEM_USE_MPI
      else
      {
         energy_out = p_nlf->GetParGridFunctionEnergy(x_out_loc);
      }
#endif
      if (energy_out > 1.2*energy_in || std::isnan(energy_out) != 0)
      {
         if (print_level >= 0)
         { mfem::out << "Scale = " << scale << " Increasing energy.\n"; }
         scale *= 0.5; continue;
      }

      oper->Mult(x_out, r);
      if (have_b) { r -= b; }
      double norm = Norm(r);

      if (norm > 1.2*norm0)
      {
         if (print_level >= 0)
         { mfem::out << "Scale = " << scale << " Norm increased.\n"; }
         scale *= 0.5; continue;
      }
      else { x_out_ok = true; break; }
   }

   if (print_level >= 0)
   {
      mfem::out << "Energy decrease: "
                << (energy_in - energy_out) / energy_in * 100.0
                << "% with " << scale << " scaling.\n";
   }

   if (x_out_ok == false) { scale = 0.0; }
   return scale;
}

void TMOPNewtonSolver::ProcessNewState(const Vector &x) const
{
   const NonlinearForm *nlf = dynamic_cast<const NonlinearForm *>(oper);
   const Array<NonlinearFormIntegrator*> &integs = *nlf->GetDNFI();

   // Reset the update flags of all TargetConstructors.
   // This is done to avoid repeated updates of shared TargetConstructors.
   TMOP_Integrator *ti  = NULL;
   TMOPComboIntegrator *co = NULL;
   DiscreteAdaptTC *dtc = NULL;
   for (int i = 0; i < integs.Size(); i++)
   {
      ti = dynamic_cast<TMOP_Integrator *>(integs[i]);
      if (ti)
      {
         dtc = ti->GetDiscreteAdaptTC();
         if (dtc) { dtc->ResetUpdateFlags(); }
      }
      co = dynamic_cast<TMOPComboIntegrator *>(integs[i]);
      if (co)
      {
         Array<TMOP_Integrator *> ati = co->GetTMOPIntegrators();
         for (int j = 0; j < ati.Size(); j++)
         {
            dtc = ati[j]->GetDiscreteAdaptTC();
            if (dtc) { dtc->ResetUpdateFlags(); }
         }
      }
   }

   if (parallel)
   {
#ifdef MFEM_USE_MPI
      const ParNonlinearForm *nlf =
         dynamic_cast<const ParNonlinearForm *>(oper);
      const ParFiniteElementSpace *pfesc = nlf->ParFESpace();
      Vector x_loc(pfesc->GetVSize());
      pfesc->GetProlongationMatrix()->Mult(x, x_loc);
      for (int i = 0; i < integs.Size(); i++)
      {
         ti = dynamic_cast<TMOP_Integrator *>(integs[i]);
         if (ti)
         {
            ti->ComputeFDh(x_loc, *pfesc);
            UpdateDiscreteTC(*ti, x_loc);
         }
         co = dynamic_cast<TMOPComboIntegrator *>(integs[i]);
         if (co)
         {
            Array<TMOP_Integrator *> ati = co->GetTMOPIntegrators();
            for (int j = 0; j < ati.Size(); j++)
            {
               ati[j]->ComputeFDh(x_loc, *pfesc);
               UpdateDiscreteTC(*ati[j], x_loc);
            }
         }
      }
#endif
   }
   else
   {
      const FiniteElementSpace *fesc = nlf->FESpace();
      const Operator *P = nlf->GetProlongation();
      Vector x_loc;
      if (P)
      {
         x_loc.SetSize(P->Height());
         P->Mult(x,x_loc);
      }
      else
      {
         x_loc = x;
      }
      for (int i = 0; i < integs.Size(); i++)
      {
         ti = dynamic_cast<TMOP_Integrator *>(integs[i]);
         if (ti)
         {
            ti->ComputeFDh(x_loc, *fesc);
            UpdateDiscreteTC(*ti, x_loc);
         }
         co = dynamic_cast<TMOPComboIntegrator *>(integs[i]);
         if (co)
         {
            Array<TMOP_Integrator *> ati = co->GetTMOPIntegrators();
            for (int j = 0; j < ati.Size(); j++)
            {
               ati[j]->ComputeFDh(x_loc, *fesc);
               UpdateDiscreteTC(*ati[j], x_loc);
            }
         }
      }
   }
}

void TMOPNewtonSolver::UpdateDiscreteTC(const TMOP_Integrator &ti,
                                        const Vector &x_new) const
{
   const bool update_flag = true;
   DiscreteAdaptTC *discrtc = ti.GetDiscreteAdaptTC();
   if (discrtc)
   {
      discrtc->UpdateTargetSpecification(x_new, update_flag);
      if (ti.GetFDFlag())
      {
         double dx = ti.GetFDh();
         discrtc->UpdateGradientTargetSpecification(x_new, dx, update_flag);
         discrtc->UpdateHessianTargetSpecification(x_new, dx, update_flag);
      }
   }
}

double TMOPDescentNewtonSolver::ComputeScalingFactor(const Vector &x,
                                                     const Vector &b) const
{
   const FiniteElementSpace *fes = NULL;
   double energy_in = 0.0;
#ifdef MFEM_USE_MPI
   const ParNonlinearForm *p_nlf = dynamic_cast<const ParNonlinearForm *>(oper);
   MFEM_VERIFY(!(parallel && p_nlf == NULL), "Invalid Operator subclass.");
   if (parallel)
   {
      fes = p_nlf->FESpace();
      energy_in = p_nlf->GetEnergy(x);
   }
#endif
   const bool serial = !parallel;
   const NonlinearForm *nlf = dynamic_cast<const NonlinearForm *>(oper);
   MFEM_VERIFY(!(serial && nlf == NULL), "Invalid Operator subclass.");
   if (serial)
   {
      fes = nlf->FESpace();
      energy_in = nlf->GetEnergy(x);
   }

   const int NE = fes->GetMesh()->GetNE(), dim = fes->GetFE(0)->GetDim(),
             dof = fes->GetFE(0)->GetDof(), nsp = ir.GetNPoints();
   Array<int> xdofs(dof * dim);
   DenseMatrix Jpr(dim), dshape(dof, dim), pos(dof, dim);
   Vector posV(pos.Data(), dof * dim);
   Vector x_loc(fes->GetVSize());

   double min_detJ = infinity();
   for (int i = 0; i < NE; i++)
   {
      fes->GetElementVDofs(i, xdofs);
      // TODO x_loc doesn't have valid values here!
      MFEM_ABORT("This function has to be fixed!");
      x_loc.GetSubVector(xdofs, posV);

      for (int j = 0; j < nsp; j++)
      {
         fes->GetFE(i)->CalcDShape(ir.IntPoint(j), dshape);
         MultAtB(pos, dshape, Jpr);
         min_detJ = std::min(min_detJ, Jpr.Det());
      }
   }
   double min_detJ_all = min_detJ;
#ifdef MFEM_USE_MPI
   if (parallel)
   {
      MPI_Allreduce(&min_detJ, &min_detJ_all, 1, MPI_DOUBLE, MPI_MIN,
                    p_nlf->ParFESpace()->GetComm());
   }
#endif
   if (print_level >= 0)
   {
      mfem::out << "Minimum det(J) = " << min_detJ_all << '\n';
   }

   Vector x_out(x.Size());
   bool x_out_ok = false;
   double scale = 1.0, energy_out = 0.0;

   for (int i = 0; i < 7; i++)
   {
      add(x, -scale, c, x_out);
      if (serial)
      {
         const SparseMatrix *cP = fes->GetConformingProlongation();
         if (!cP) { x_loc = x_out; }
         else     { cP->Mult(x_out,x_loc); }
         energy_out = nlf->GetGridFunctionEnergy(x_loc);
      }
#ifdef MFEM_USE_MPI
      else
      {
         fes->GetProlongationMatrix()->Mult(x_out, x_loc);
         energy_out = p_nlf->GetParGridFunctionEnergy(x_loc);
      }
#endif

      if (energy_out > energy_in || std::isnan(energy_out) != 0)
      {
         scale *= 0.5;
      }
      else { x_out_ok = true; break; }
   }

   if (print_level >= 0)
   {
      mfem::out << "Energy decrease: "
                << (energy_in - energy_out) / energy_in * 100.0
                << "% with " << scale << " scaling.\n";
   }

   if (x_out_ok == false) { return 0.0; }

   return scale;
}

#ifdef MFEM_USE_MPI
// Metric values are visualized by creating an L2 finite element functions and
// computing the metric values at the nodes.
void vis_tmop_metric_p(int order, TMOP_QualityMetric &qm,
                       const TargetConstructor &tc, ParMesh &pmesh,
                       char *title, int position)
{
   L2_FECollection fec(order, pmesh.Dimension(), BasisType::GaussLobatto);
   ParFiniteElementSpace fes(&pmesh, &fec, 1);
   ParGridFunction metric(&fes);
   InterpolateTMOP_QualityMetric(qm, tc, pmesh, metric);
   socketstream sock;
   if (pmesh.GetMyRank() == 0)
   {
      sock.open("localhost", 19916);
      sock << "solution\n";
   }
   pmesh.PrintAsOne(sock);
   metric.SaveAsOne(sock);
   if (pmesh.GetMyRank() == 0)
   {
      sock << "window_title '"<< title << "'\n"
           << "window_geometry "
           << position << " " << 0 << " " << 600 << " " << 600 << "\n"
           << "keys jRmclA\n";
   }
}
#endif

// Metric values are visualized by creating an L2 finite element functions and
// computing the metric values at the nodes.
void vis_tmop_metric_s(int order, TMOP_QualityMetric &qm,
                       const TargetConstructor &tc, Mesh &mesh,
                       char *title, int position)
{
   L2_FECollection fec(order, mesh.Dimension(), BasisType::GaussLobatto);
   FiniteElementSpace fes(&mesh, &fec, 1);
   GridFunction metric(&fes);
   InterpolateTMOP_QualityMetric(qm, tc, mesh, metric);
   osockstream sock(19916, "localhost");
   sock << "solution\n";
   mesh.Print(sock);
   metric.Save(sock);
   sock.send();
   sock << "window_title '"<< title << "'\n"
        << "window_geometry "
        << position << " " << 0 << " " << 600 << " " << 600 << "\n"
        << "keys jRmclA\n";
}

}<|MERGE_RESOLUTION|>--- conflicted
+++ resolved
@@ -84,10 +84,6 @@
    if (v_max == 0.0)
    {
       // No mesh motion --> no need to change the field.
-<<<<<<< HEAD
-=======
-      delete oper;
->>>>>>> bc01b607
       return;
    }
    v_max = std::sqrt(v_max);
