--- conflicted
+++ resolved
@@ -131,24 +131,17 @@
                                    FaceElementTransformations &Trans,
                                    DenseMatrix &elmat);
 
-<<<<<<< HEAD
-   /// @brief Perform the local action of the BilinearFormIntegrator
-=======
    /// @brief Perform the local action of the BilinearFormIntegrator.
    /// Note that the default implementation in the base class is general but not
    /// efficient.
->>>>>>> eec0efad
    virtual void AssembleElementVector(const FiniteElement &el,
                                       ElementTransformation &Tr,
                                       const Vector &elfun, Vector &elvect);
 
    /// @brief Perform the local action of the BilinearFormIntegrator resulting
    /// from a face integral term.
-<<<<<<< HEAD
-=======
    /// Note that the default implementation in the base class is general but not
    /// efficient.
->>>>>>> eec0efad
    virtual void AssembleFaceVector(const FiniteElement &el1,
                                    const FiniteElement &el2,
                                    FaceElementTransformations &Tr,
