--- conflicted
+++ resolved
@@ -17,3387 +17,6 @@
 #include "../linalg/linalg.hpp"
 
 // Base and derived classes for finite elements
-<<<<<<< HEAD
-
-
-/// Abstract class for all finite elements.
-class FiniteElement
-{
-protected:
-   int dim;      ///< Dimension of reference space
-   Geometry::Type geom_type; ///< Geometry::Type of the reference element
-   int func_space, range_type, map_type,
-       deriv_type, deriv_range_type, deriv_map_type;
-   mutable
-   int dof,      ///< Number of degrees of freedom
-       order;    ///< Order/degree of the shape functions
-   mutable int orders[Geometry::MaxDim]; ///< Anisotropic orders
-   IntegrationRule Nodes;
-#ifndef MFEM_THREAD_SAFE
-   mutable DenseMatrix vshape; // Dof x Dim
-#endif
-   /// Container for all DofToQuad objects created by the FiniteElement.
-   /** Multiple DofToQuad objects may be needed when different quadrature rules
-       or different DofToQuad::Mode are used. */
-   mutable Array<DofToQuad*> dof2quad_array;
-
-public:
-   /// Enumeration for range_type and deriv_range_type
-   enum RangeType { SCALAR, VECTOR };
-
-   /** @brief Enumeration for MapType: defines how reference functions are
-       mapped to physical space.
-
-       A reference function \f$ \hat u(\hat x) \f$ can be mapped to a function
-      \f$ u(x) \f$ on a general physical element in following ways:
-       - \f$ x = T(\hat x) \f$ is the image of the reference point \f$ \hat x \f$
-       - \f$ J = J(\hat x) \f$ is the Jacobian matrix of the transformation T
-       - \f$ w = w(\hat x) = det(J) \f$ is the transformation weight factor for square J
-       - \f$ w = w(\hat x) = det(J^t J)^{1/2} \f$ is the transformation weight factor in general
-   */
-   enum MapType
-   {
-      VALUE,     /**< For scalar fields; preserves point values
-                          \f$ u(x) = \hat u(\hat x) \f$ */
-      INTEGRAL,  /**< For scalar fields; preserves volume integrals
-                          \f$ u(x) = (1/w) \hat u(\hat x) \f$ */
-      H_DIV,     /**< For vector fields; preserves surface integrals of the
-                          normal component \f$ u(x) = (J/w) \hat u(\hat x) \f$ */
-      H_CURL     /**< For vector fields; preserves line integrals of the
-                          tangential component
-                          \f$ u(x) = J^{-t} \hat u(\hat x) \f$ (square J),
-                          \f$ u(x) = J(J^t J)^{-1} \hat u(\hat x) \f$ (general J) */
-   };
-
-   /** @brief Enumeration for DerivType: defines which derivative method
-       is implemented.
-
-       Each FiniteElement class implements up to one type of derivative.  The
-       value returned by GetDerivType() indicates which derivative method is
-       implemented.
-   */
-   enum DerivType
-   {
-      NONE, ///< No derivatives implemented
-      GRAD, ///< Implements CalcDShape methods
-      DIV,  ///< Implements CalcDivShape methods
-      CURL  ///< Implements CalcCurlShape methods
-   };
-
-   /** @brief Construct FiniteElement with given
-       @param D    Reference space dimension
-       @param G    Geometry type (of type Geometry::Type)
-       @param Do   Number of degrees of freedom in the FiniteElement
-       @param O    Order/degree of the FiniteElement
-       @param F    FunctionSpace type of the FiniteElement
-    */
-   FiniteElement(int D, Geometry::Type G, int Do, int O,
-                 int F = FunctionSpace::Pk);
-
-   /// Returns the reference space dimension for the finite element
-   int GetDim() const { return dim; }
-
-   /// Returns the Geometry::Type of the reference element
-   Geometry::Type GetGeomType() const { return geom_type; }
-
-   /// Returns the number of degrees of freedom in the finite element
-   int GetDof() const { return dof; }
-
-   /** @brief Returns the order of the finite element. In the case of
-       anisotropic orders, returns the maximum order. */
-   int GetOrder() const { return order; }
-
-   /** @brief Returns true if the FiniteElement basis *may be using* different
-       orders/degrees in different spatial directions. */
-   bool HasAnisotropicOrders() const { return orders[0] != -1; }
-
-   /// Returns an array containing the anisotropic orders/degrees.
-   const int *GetAnisotropicOrders() const { return orders; }
-
-   /// Returns the type of FunctionSpace on the element.
-   int Space() const { return func_space; }
-
-   /// Returns the FiniteElement::RangeType of the element, one of {SCALAR, VECTOR}.
-   int GetRangeType() const { return range_type; }
-
-   /** @brief Returns the FiniteElement::RangeType of the element derivative, either
-       SCALAR or VECTOR. */
-   int GetDerivRangeType() const { return deriv_range_type; }
-
-   /** @brief Returns the FiniteElement::MapType of the element describing how reference
-       functions are mapped to physical space, one of {VALUE, INTEGRAL
-       H_DIV, H_CURL}. */
-   int GetMapType() const { return map_type; }
-
-
-   /** @brief Returns the FiniteElement::DerivType of the element describing the
-       spatial derivative method implemented, one of {NONE, GRAD,
-       DIV, CURL}. */
-   int GetDerivType() const { return deriv_type; }
-
-   /** @brief Returns the FiniteElement::DerivType of the element describing how
-       reference function derivatives are mapped to physical space, one of {VALUE,
-       INTEGRAL, H_DIV, H_CURL}. */
-   int GetDerivMapType() const { return deriv_map_type; }
-
-   /** @brief Evaluate the values of all shape functions of a scalar finite
-       element in reference space at the given point @a ip. */
-   /** The size (#dof) of the result Vector @a shape must be set in advance. */
-   virtual void CalcShape(const IntegrationPoint &ip,
-                          Vector &shape) const = 0;
-
-   /** @brief Evaluate the values of all shape functions of a scalar finite
-       element in physical space at the point described by @a Trans. */
-   /** The size (#dof) of the result Vector @a shape must be set in advance. */
-   void CalcPhysShape(ElementTransformation &Trans, Vector &shape) const;
-
-   /** @brief Evaluate the gradients of all shape functions of a scalar finite
-       element in reference space at the given point @a ip. */
-   /** Each row of the result DenseMatrix @a dshape contains the derivatives of
-       one shape function. The size (#dof x #dim) of @a dshape must be set in
-       advance.  */
-   virtual void CalcDShape(const IntegrationPoint &ip,
-                           DenseMatrix &dshape) const = 0;
-
-   /** @brief Evaluate the gradients of all shape functions of a scalar finite
-       element in physical space at the point described by @a Trans. */
-   /** Each row of the result DenseMatrix @a dshape contains the derivatives of
-       one shape function. The size (#dof x SDim) of @a dshape must be set in
-       advance, where SDim >= #dim is the physical space dimension as described
-       by @a Trans. */
-   void CalcPhysDShape(ElementTransformation &Trans, DenseMatrix &dshape) const;
-
-   /// Get a const reference to the nodes of the element
-   const IntegrationRule & GetNodes() const { return Nodes; }
-
-   // virtual functions for finite elements on vector spaces
-
-   /** @brief Evaluate the values of all shape functions of a *vector* finite
-       element in reference space at the given point @a ip. */
-   /** Each row of the result DenseMatrix @a shape contains the components of
-       one vector shape function. The size (#dof x #dim) of @a shape must be set
-       in advance. */
-   virtual void CalcVShape(const IntegrationPoint &ip,
-                           DenseMatrix &shape) const;
-
-   /** @brief Evaluate the values of all shape functions of a *vector* finite
-       element in physical space at the point described by @a Trans. */
-   /** Each row of the result DenseMatrix @a shape contains the components of
-       one vector shape function. The size (#dof x SDim) of @a shape must be set
-       in advance, where SDim >= #dim is the physical space dimension as
-       described by @a Trans. */
-   virtual void CalcVShape(ElementTransformation &Trans,
-                           DenseMatrix &shape) const;
-
-   /// Equivalent to the CalcVShape() method with the same arguments.
-   void CalcPhysVShape(ElementTransformation &Trans, DenseMatrix &shape) const
-   { CalcVShape(Trans, shape); }
-
-   /** @brief Evaluate the divergence of all shape functions of a *vector*
-       finite element in reference space at the given point @a ip. */
-   /** The size (#dof) of the result Vector @a divshape must be set in advance.
-    */
-   virtual void CalcDivShape(const IntegrationPoint &ip,
-                             Vector &divshape) const;
-
-   /** @brief Evaluate the divergence of all shape functions of a *vector*
-       finite element in physical space at the point described by @a Trans. */
-   /** The size (#dof) of the result Vector @a divshape must be set in advance.
-    */
-   void CalcPhysDivShape(ElementTransformation &Trans, Vector &divshape) const;
-
-   /** @brief Evaluate the curl of all shape functions of a *vector* finite
-       element in reference space at the given point @a ip. */
-   /** Each row of the result DenseMatrix @a curl_shape contains the components
-       of the curl of one vector shape function. The size (#dof x CDim) of
-       @a curl_shape must be set in advance, where CDim = 3 for #dim = 3 and
-       CDim = 1 for #dim = 2. */
-   virtual void CalcCurlShape(const IntegrationPoint &ip,
-                              DenseMatrix &curl_shape) const;
-
-   /** @brief Evaluate the curl of all shape functions of a *vector* finite
-       element in physical space at the point described by @a Trans. */
-   /** Each row of the result DenseMatrix @a curl_shape contains the components
-       of the curl of one vector shape function. The size (#dof x CDim) of
-       @a curl_shape must be set in advance, where CDim = 3 for #dim = 3 and
-       CDim = 1 for #dim = 2. */
-   void CalcPhysCurlShape(ElementTransformation &Trans,
-                          DenseMatrix &curl_shape) const;
-
-   /** @brief Get the dofs associated with the given @a face.
-       @a *dofs is set to an internal array of the local dofc on the
-       face, while *ndofs is set to the number of dofs on that face.
-   */
-   virtual void GetFaceDofs(int face, int **dofs, int *ndofs) const;
-
-   /** @brief Evaluate the Hessians of all shape functions of a scalar finite
-       element in reference space at the given point @a ip. */
-   /** Each row of the result DenseMatrix @a Hessian contains upper triangular
-       part of the Hessian of one shape function.
-       The order in 2D is {u_xx, u_xy, u_yy}.
-       The size (#dof x (#dim (#dim+1)/2) of @a Hessian must be set in advance.*/
-   virtual void CalcHessian (const IntegrationPoint &ip,
-                             DenseMatrix &Hessian) const;
-
-   /** @brief Evaluate the Hessian of all shape functions of a scalar finite
-       element in reference space at the given point @a ip. */
-   /** The size (#dof, #dim*(#dim+1)/2) of @a Hessian must be set in advance. */
-   virtual void CalcPhysHessian(ElementTransformation &Trans,
-                                DenseMatrix& Hessian) const;
-
-   /** @brief Evaluate the Laplacian of all shape functions of a scalar finite
-       element in reference space at the given point @a ip. */
-   /** The size (#dof) of @a Laplacian must be set in advance. */
-   virtual void CalcPhysLaplacian(ElementTransformation &Trans,
-                                  Vector& Laplacian) const;
-
-   virtual void CalcPhysLinLaplacian(ElementTransformation &Trans,
-                                     Vector& Laplacian) const;
-
-   /** @brief Return the local interpolation matrix @a I (Dof x Dof) where the
-       fine element is the image of the base geometry under the given
-       transformation. */
-   virtual void GetLocalInterpolation(ElementTransformation &Trans,
-                                      DenseMatrix &I) const;
-
-   /** @brief Return a local restriction matrix @a R (Dof x Dof) mapping fine
-       dofs to coarse dofs.
-
-       The fine element is the image of the base geometry under the given
-       transformation, @a Trans.
-
-       The assumption in this method is that a subset of the coarse dofs can be
-       expressed only in terms of the dofs of the given fine element.
-
-       Rows in @a R corresponding to coarse dofs that cannot be expressed in
-       terms of the fine dofs will be marked as invalid by setting the first
-       entry (column 0) in the row to infinity().
-
-       This method assumes that the dimensions of @a R are set before it is
-       called. */
-   virtual void GetLocalRestriction(ElementTransformation &Trans,
-                                    DenseMatrix &R) const;
-
-   /** @brief Return interpolation matrix, @a I, which maps dofs from a coarse
-       element, @a fe, to the fine dofs on @a this finite element. */
-   /** @a Trans represents the mapping from the reference element of @a this
-       element into a subset of the reference space of the element @a fe, thus
-       allowing the "coarse" FiniteElement to be different from the "fine"
-       FiniteElement as when h-refinement is combined with p-refinement or
-       p-derefinement. It is assumed that both finite elements use the same
-       FiniteElement::MapType. */
-   virtual void GetTransferMatrix(const FiniteElement &fe,
-                                  ElementTransformation &Trans,
-                                  DenseMatrix &I) const;
-
-   /** @brief Given a coefficient and a transformation, compute its projection
-       (approximation) in the local finite dimensional space in terms
-       of the degrees of freedom. */
-   /** The approximation used to project is usually local interpolation of
-       degrees of freedom. The derived class could use other methods not
-       implemented yet, e.g. local L2 projection. */
-   virtual void Project(Coefficient &coeff,
-                        ElementTransformation &Trans, Vector &dofs) const;
-
-   /** @brief Given a vector coefficient and a transformation, compute its
-       projection (approximation) in the local finite dimensional space
-       in terms of the degrees of freedom. (VectorFiniteElements) */
-   /** The approximation used to project is usually local interpolation of
-       degrees of freedom. The derived class could use other methods not
-       implemented yet, e.g. local L2 projection. */
-   virtual void Project(VectorCoefficient &vc,
-                        ElementTransformation &Trans, Vector &dofs) const;
-
-   /** @brief Given a vector of values at the finite element nodes and a
-       transformation, compute its projection (approximation) in the local
-       finite dimensional space in terms of the degrees of freedom. Valid for
-       VectorFiniteElements. */
-   virtual void ProjectFromNodes(Vector &vc, ElementTransformation &Trans,
-                                 Vector &dofs) const;
-
-   /** @brief Given a matrix coefficient and a transformation, compute an
-       approximation ("projection") in the local finite dimensional space in
-       terms of the degrees of freedom. For VectorFiniteElements, the rows of
-       the coefficient are projected in the vector space. */
-   virtual void ProjectMatrixCoefficient(
-      MatrixCoefficient &mc, ElementTransformation &T, Vector &dofs) const;
-
-   /** @brief Project a delta function centered on the given @a vertex in
-       the local finite dimensional space represented by the @a dofs. */
-   virtual void ProjectDelta(int vertex, Vector &dofs) const;
-
-   /** @brief Compute the embedding/projection matrix from the given
-       FiniteElement onto 'this' FiniteElement. The ElementTransformation is
-       included to support cases when the projection depends on it. */
-   virtual void Project(const FiniteElement &fe, ElementTransformation &Trans,
-                        DenseMatrix &I) const;
-
-   /** @brief Compute the discrete gradient matrix from the given FiniteElement
-       onto 'this' FiniteElement. The ElementTransformation is included to
-       support cases when the matrix depends on it. */
-   virtual void ProjectGrad(const FiniteElement &fe,
-                            ElementTransformation &Trans,
-                            DenseMatrix &grad) const;
-
-   /** @brief Compute the discrete curl matrix from the given FiniteElement onto
-       'this' FiniteElement. The ElementTransformation is included to support
-       cases when the matrix depends on it. */
-   virtual void ProjectCurl(const FiniteElement &fe,
-                            ElementTransformation &Trans,
-                            DenseMatrix &curl) const;
-
-   /** @brief Compute the discrete divergence matrix from the given
-       FiniteElement onto 'this' FiniteElement. The ElementTransformation is
-       included to support cases when the matrix depends on it. */
-   virtual void ProjectDiv(const FiniteElement &fe,
-                           ElementTransformation &Trans,
-                           DenseMatrix &div) const;
-
-   /** @brief Return a DofToQuad structure corresponding to the given
-       IntegrationRule using the given DofToQuad::Mode. */
-   /** See the documentation for DofToQuad for more details. */
-   virtual const DofToQuad &GetDofToQuad(const IntegrationRule &ir,
-                                         DofToQuad::Mode mode) const;
-   /// Deconstruct the FiniteElement
-   virtual ~FiniteElement();
-
-   /** @brief Return true if the BasisType of @a b_type is closed
-       (has Quadrature1D points on the boundary). */
-   static bool IsClosedType(int b_type)
-   {
-      const int q_type = BasisType::GetQuadrature1D(b_type);
-      return ((q_type != Quadrature1D::Invalid) &&
-              (Quadrature1D::CheckClosed(q_type) != Quadrature1D::Invalid));
-   }
-
-   /** @brief Return true if the BasisType of @a b_type is open
-       (doesn't have Quadrature1D points on the boundary). */
-   static bool IsOpenType(int b_type)
-   {
-      const int q_type = BasisType::GetQuadrature1D(b_type);
-      return ((q_type != Quadrature1D::Invalid) &&
-              (Quadrature1D::CheckOpen(q_type) != Quadrature1D::Invalid));
-   }
-
-   /** @brief Ensure that the BasisType of @a b_type is closed
-       (has Quadrature1D points on the boundary). */
-   static int VerifyClosed(int b_type)
-   {
-      MFEM_VERIFY(IsClosedType(b_type),
-                  "invalid closed basis type: " << b_type);
-      return b_type;
-   }
-
-   /** @brief Ensure that the BasisType of @a b_type is open
-       (doesn't have Quadrature1D points on the boundary). */
-   static int VerifyOpen(int b_type)
-   {
-      MFEM_VERIFY(IsOpenType(b_type), "invalid open basis type: " << b_type);
-      return b_type;
-   }
-
-   /** @brief Ensure that the BasisType of @a b_type nodal
-       (satisfies the interpolation property). */
-   static int VerifyNodal(int b_type)
-   {
-      return BasisType::CheckNodal(b_type);
-   }
-};
-
-
-/** @brief Class for finite elements with basis functions
-    that return scalar values. */
-class ScalarFiniteElement : public FiniteElement
-{
-protected:
-#ifndef MFEM_THREAD_SAFE
-   mutable Vector c_shape;
-#endif
-
-   static const ScalarFiniteElement &CheckScalarFE(const FiniteElement &fe)
-   {
-      MFEM_VERIFY(fe.GetRangeType() == SCALAR,
-                  "'fe' must be a ScalarFiniteElement");
-      return static_cast<const ScalarFiniteElement &>(fe);
-   }
-
-   const DofToQuad &GetTensorDofToQuad(const class TensorBasisElement &tb,
-                                       const IntegrationRule &ir,
-                                       DofToQuad::Mode mode) const;
-
-public:
-   /** @brief Construct ScalarFiniteElement with given
-       @param D    Reference space dimension
-       @param G    Geometry type (of type Geometry::Type)
-       @param Do   Number of degrees of freedom in the FiniteElement
-       @param O    Order/degree of the FiniteElement
-       @param F    FunctionSpace type of the FiniteElement
-    */
-   ScalarFiniteElement(int D, Geometry::Type G, int Do, int O,
-                       int F = FunctionSpace::Pk)
-#ifdef MFEM_THREAD_SAFE
-      : FiniteElement(D, G, Do, O, F)
-   { deriv_type = GRAD; deriv_range_type = VECTOR; deriv_map_type = H_CURL; }
-#else
-      : FiniteElement(D, G, Do, O, F), c_shape(dof)
-   { deriv_type = GRAD; deriv_range_type = VECTOR; deriv_map_type = H_CURL; }
-#endif
-
-   /** @brief Set the FiniteElement::MapType of the element to either VALUE or
-       INTEGRAL. Also sets the FiniteElement::DerivType to GRAD if the
-       FiniteElement::MapType is VALUE. */
-   void SetMapType(int M)
-   {
-      MFEM_VERIFY(M == VALUE || M == INTEGRAL, "unknown MapType");
-      map_type = M;
-      deriv_type = (M == VALUE) ? GRAD : NONE;
-   }
-
-
-   /** @brief Get the matrix @a I that defines nodal interpolation
-       @a between this element and the refined element @a fine_fe. */
-   void NodalLocalInterpolation(ElementTransformation &Trans,
-                                DenseMatrix &I,
-                                const ScalarFiniteElement &fine_fe) const;
-
-   /** @brief Get matrix @a I "Interpolation" defined through local
-       L2-projection in the space defined by the @a fine_fe. */
-   /** If the "fine" elements cannot represent all basis functions of the
-       "coarse" element, then boundary values from different sub-elements are
-       generally different. */
-   void ScalarLocalInterpolation(ElementTransformation &Trans,
-                                 DenseMatrix &I,
-                                 const ScalarFiniteElement &fine_fe) const;
-
-   /** @brief Get restriction matrix @a R defined through local L2-projection
-        in the space defined by the @a coarse_fe. */
-   /** If the "fine" elements cannot represent all basis functions of the
-       "coarse" element, then boundary values from different sub-elements are
-       generally different. */
-   void ScalarLocalRestriction(ElementTransformation &Trans,
-                               DenseMatrix &R,
-                               const ScalarFiniteElement &coarse_fe) const;
-
-   virtual const DofToQuad &GetDofToQuad(const IntegrationRule &ir,
-                                         DofToQuad::Mode mode) const;
-};
-
-
-/// Class for standard nodal finite elements.
-class NodalFiniteElement : public ScalarFiniteElement
-{
-protected:
-   Array<int> lex_ordering;
-   void ProjectCurl_2D(const FiniteElement &fe,
-                       ElementTransformation &Trans,
-                       DenseMatrix &curl) const;
-
-public:
-   /** @brief Construct NodalFiniteElement with given
-       @param D    Reference space dimension
-       @param G    Geometry type (of type Geometry::Type)
-       @param Do   Number of degrees of freedom in the FiniteElement
-       @param O    Order/degree of the FiniteElement
-       @param F    FunctionSpace type of the FiniteElement
-   */
-   NodalFiniteElement(int D, Geometry::Type G, int Do, int O,
-                      int F = FunctionSpace::Pk)
-      : ScalarFiniteElement(D, G, Do, O, F) { }
-
-   virtual void GetLocalInterpolation(ElementTransformation &Trans,
-                                      DenseMatrix &I) const
-   { NodalLocalInterpolation(Trans, I, *this); }
-
-   virtual void GetLocalRestriction(ElementTransformation &Trans,
-                                    DenseMatrix &R) const;
-
-   virtual void GetTransferMatrix(const FiniteElement &fe,
-                                  ElementTransformation &Trans,
-                                  DenseMatrix &I) const
-   { CheckScalarFE(fe).NodalLocalInterpolation(Trans, I, *this); }
-
-   virtual void Project (Coefficient &coeff,
-                         ElementTransformation &Trans, Vector &dofs) const;
-
-   virtual void Project (VectorCoefficient &vc,
-                         ElementTransformation &Trans, Vector &dofs) const;
-
-   // (mc.height x mc.width) @ DOFs -> (Dof x mc.width x mc.height) in dofs
-   virtual void ProjectMatrixCoefficient(
-      MatrixCoefficient &mc, ElementTransformation &T, Vector &dofs) const;
-
-   virtual void Project(const FiniteElement &fe, ElementTransformation &Trans,
-                        DenseMatrix &I) const;
-
-   virtual void ProjectGrad(const FiniteElement &fe,
-                            ElementTransformation &Trans,
-                            DenseMatrix &grad) const;
-
-   virtual void ProjectDiv(const FiniteElement &fe,
-                           ElementTransformation &Trans,
-                           DenseMatrix &div) const;
-
-   /** @brief Get an Array<int> that maps lexicographically ordered indices to
-       the indices of the respective nodes/dofs/basis functions. Lexicographic
-       ordering of nodes is defined in terms of reference-space coordinates
-       (x,y,z). Lexicographically ordered nodes are listed first in order of
-       increasing x-coordinate, and then in order of increasing y-coordinate,
-       and finally in order of increasing z-coordinate.
-
-       For example, the six nodes of a quadratic triangle are lexicographically
-       ordered as follows:
-
-       5
-       |\
-       3 4
-       |  \
-       0-1-2
-
-       The resulting array may be empty if the DOFs are already ordered
-       lexicographically, or if the finite element does not support creating
-       this permutation. The array returned is the same as the array given by
-       TensorBasisElement::GetDofMap, but it is also available for non-tensor
-       elements. */
-   const Array<int> &GetLexicographicOrdering() const { return lex_ordering; }
-};
-
-/** @brief Class for finite elements utilizing the
-    always positive Bernstein basis. */
-class PositiveFiniteElement : public ScalarFiniteElement
-{
-public:
-   /** @brief Construct PositiveFiniteElement with given
-       @param D    Reference space dimension
-       @param G    Geometry type (of type Geometry::Type)
-       @param Do   Number of degrees of freedom in the FiniteElement
-       @param O    Order/degree of the FiniteElement
-       @param F    FunctionSpace type of the FiniteElement
-   */
-   PositiveFiniteElement(int D, Geometry::Type G, int Do, int O,
-                         int F = FunctionSpace::Pk) :
-      ScalarFiniteElement(D, G, Do, O, F)
-   { }
-
-   virtual void GetLocalInterpolation(ElementTransformation &Trans,
-                                      DenseMatrix &I) const
-   { ScalarLocalInterpolation(Trans, I, *this); }
-
-   virtual void GetLocalRestriction(ElementTransformation &Trans,
-                                    DenseMatrix &R) const
-   { ScalarLocalRestriction(Trans, R, *this); }
-
-   virtual void GetTransferMatrix(const FiniteElement &fe,
-                                  ElementTransformation &Trans,
-                                  DenseMatrix &I) const
-   { CheckScalarFE(fe).ScalarLocalInterpolation(Trans, I, *this); }
-
-   using FiniteElement::Project;
-
-   // Low-order monotone "projection" (actually it is not a projection): the
-   // dofs are set to be the Coefficient values at the nodes.
-   virtual void Project(Coefficient &coeff,
-                        ElementTransformation &Trans, Vector &dofs) const;
-
-   virtual void Project (VectorCoefficient &vc,
-                         ElementTransformation &Trans, Vector &dofs) const;
-
-   virtual void Project(const FiniteElement &fe, ElementTransformation &Trans,
-                        DenseMatrix &I) const;
-};
-
-/** @brief Intermediate class for finite elements whose basis functions return
-    vector values. */
-class VectorFiniteElement : public FiniteElement
-{
-   // Hide the scalar functions CalcShape and CalcDShape.
-private:
-   /// Overrides the scalar CalcShape function to print an error.
-   virtual void CalcShape(const IntegrationPoint &ip,
-                          Vector &shape) const;
-
-   /// Overrides the scalar CalcDShape function to print an error.
-   virtual void CalcDShape(const IntegrationPoint &ip,
-                           DenseMatrix &dshape) const;
-
-protected:
-   bool is_nodal;
-#ifndef MFEM_THREAD_SAFE
-   mutable DenseMatrix J, Jinv;
-   mutable DenseMatrix curlshape, curlshape_J;
-#endif
-   void SetDerivMembers();
-
-   void CalcVShape_RT(ElementTransformation &Trans,
-                      DenseMatrix &shape) const;
-
-   void CalcVShape_ND(ElementTransformation &Trans,
-                      DenseMatrix &shape) const;
-
-   /** @brief Project a vector coefficient onto the RT basis functions
-       @param nk    Face normal vectors for this element type
-       @param d2n   Offset into nk for each degree of freedom
-       @param vc    Vector coefficient to be projected
-       @param Trans Transformation from reference to physical coordinates
-       @param dofs  Expansion coefficients for the approximation of vc
-   */
-   void Project_RT(const double *nk, const Array<int> &d2n,
-                   VectorCoefficient &vc, ElementTransformation &Trans,
-                   Vector &dofs) const;
-
-   /// Projects the vector of values given at FE nodes to RT space
-   /** Project vector values onto the RT basis functions
-       @param nk    Face normal vectors for this element type
-       @param d2n   Offset into nk for each degree of freedom
-       @param vc    Vector values at each interpolation point
-       @param Trans Transformation from reference to physical coordinates
-       @param dofs  Expansion coefficients for the approximation of vc
-   */
-   void Project_RT(const double *nk, const Array<int> &d2n,
-                   Vector &vc, ElementTransformation &Trans,
-                   Vector &dofs) const;
-
-   /// Project the rows of the matrix coefficient in an RT space
-   void ProjectMatrixCoefficient_RT(
-      const double *nk, const Array<int> &d2n,
-      MatrixCoefficient &mc, ElementTransformation &T, Vector &dofs) const;
-
-   /** @brief Project vector-valued basis functions onto the RT basis functions
-       @param nk    Face normal vectors for this element type
-       @param d2n   Offset into nk for each degree of freedom
-       @param fe    Vector-valued finite element basis
-       @param Trans Transformation from reference to physical coordinates
-       @param I     Expansion coefficients for the approximation of each basis
-                    function
-
-       Note: If the FiniteElement, fe, is scalar-valued the projection will
-             assume that a FiniteElementSpace is being used to define a vector
-             field using the scalar basis functions for each component of the
-             vector field.
-   */
-   void Project_RT(const double *nk, const Array<int> &d2n,
-                   const FiniteElement &fe, ElementTransformation &Trans,
-                   DenseMatrix &I) const;
-
-   // rotated gradient in 2D
-   void ProjectGrad_RT(const double *nk, const Array<int> &d2n,
-                       const FiniteElement &fe, ElementTransformation &Trans,
-                       DenseMatrix &grad) const;
-
-   // Compute the curl as a discrete operator from ND FE (fe) to ND FE (this).
-   // The natural FE for the range is RT, so this is an approximation.
-   void ProjectCurl_ND(const double *tk, const Array<int> &d2t,
-                       const FiniteElement &fe, ElementTransformation &Trans,
-                       DenseMatrix &curl) const;
-
-   void ProjectCurl_RT(const double *nk, const Array<int> &d2n,
-                       const FiniteElement &fe, ElementTransformation &Trans,
-                       DenseMatrix &curl) const;
-
-   /** @brief Project a vector coefficient onto the ND basis functions
-       @param tk    Edge tangent vectors for this element type
-       @param d2t   Offset into tk for each degree of freedom
-       @param vc    Vector coefficient to be projected
-       @param Trans Transformation from reference to physical coordinates
-       @param dofs  Expansion coefficients for the approximation of vc
-   */
-   void Project_ND(const double *tk, const Array<int> &d2t,
-                   VectorCoefficient &vc, ElementTransformation &Trans,
-                   Vector &dofs) const;
-
-   /// Projects the vector of values given at FE nodes to ND space
-   /** Project vector values onto the ND basis functions
-       @param tk    Edge tangent vectors for this element type
-       @param d2t   Offset into tk for each degree of freedom
-       @param vc    Vector values at each interpolation point
-       @param Trans Transformation from reference to physical coordinates
-       @param dofs  Expansion coefficients for the approximation of vc
-   */
-   void Project_ND(const double *tk, const Array<int> &d2t,
-                   Vector &vc, ElementTransformation &Trans,
-                   Vector &dofs) const;
-
-   /// Project the rows of the matrix coefficient in an ND space
-   void ProjectMatrixCoefficient_ND(
-      const double *tk, const Array<int> &d2t,
-      MatrixCoefficient &mc, ElementTransformation &T, Vector &dofs) const;
-
-   /** @brief Project vector-valued basis functions onto the ND basis functions
-       @param tk    Edge tangent vectors for this element type
-       @param d2t   Offset into tk for each degree of freedom
-       @param fe    Vector-valued finite element basis
-       @param Trans Transformation from reference to physical coordinates
-       @param I     Expansion coefficients for the approximation of each basis
-                    function
-
-       Note: If the FiniteElement, fe, is scalar-valued the projection will
-             assume that a FiniteElementSpace is being used to define a vector
-             field using the scalar basis functions for each component of the
-             vector field.
-   */
-   void Project_ND(const double *tk, const Array<int> &d2t,
-                   const FiniteElement &fe, ElementTransformation &Trans,
-                   DenseMatrix &I) const;
-
-   void ProjectGrad_ND(const double *tk, const Array<int> &d2t,
-                       const FiniteElement &fe, ElementTransformation &Trans,
-                       DenseMatrix &grad) const;
-
-   void LocalL2Projection_RT(const VectorFiniteElement &cfe,
-                             ElementTransformation &Trans,
-                             DenseMatrix &I) const;
-
-   void LocalInterpolation_RT(const VectorFiniteElement &cfe,
-                              const double *nk, const Array<int> &d2n,
-                              ElementTransformation &Trans,
-                              DenseMatrix &I) const;
-
-   void LocalL2Projection_ND(const VectorFiniteElement &cfe,
-                             ElementTransformation &Trans,
-                             DenseMatrix &I) const;
-
-   void LocalInterpolation_ND(const VectorFiniteElement &cfe,
-                              const double *tk, const Array<int> &d2t,
-                              ElementTransformation &Trans,
-                              DenseMatrix &I) const;
-
-   void LocalRestriction_RT(const double *nk, const Array<int> &d2n,
-                            ElementTransformation &Trans,
-                            DenseMatrix &R) const;
-
-   void LocalRestriction_ND(const double *tk, const Array<int> &d2t,
-                            ElementTransformation &Trans,
-                            DenseMatrix &R) const;
-
-   static const VectorFiniteElement &CheckVectorFE(const FiniteElement &fe)
-   {
-      if (fe.GetRangeType() != VECTOR)
-      { mfem_error("'fe' must be a VectorFiniteElement"); }
-      return static_cast<const VectorFiniteElement &>(fe);
-   }
-
-public:
-   VectorFiniteElement (int D, Geometry::Type G, int Do, int O, int M,
-                        int F = FunctionSpace::Pk) :
-#ifdef MFEM_THREAD_SAFE
-      FiniteElement(D, G, Do, O, F)
-   { range_type = VECTOR; map_type = M; SetDerivMembers(); is_nodal = true; }
-#else
-      FiniteElement(D, G, Do, O, F), Jinv(D)
-   { range_type = VECTOR; map_type = M; SetDerivMembers(); is_nodal = true; }
-#endif
-};
-
-/// A 0D point finite element
-class PointFiniteElement : public NodalFiniteElement
-{
-public:
-   /// Construct the PointFiniteElement
-   PointFiniteElement();
-
-   virtual void CalcShape(const IntegrationPoint &ip, Vector &shape) const;
-
-   virtual void CalcDShape(const IntegrationPoint &ip,
-                           DenseMatrix &dshape) const;
-};
-
-/// A 1D linear element with nodes on the endpoints
-class Linear1DFiniteElement : public NodalFiniteElement
-{
-public:
-   /// Construct the Linear1DFiniteElement
-   Linear1DFiniteElement();
-
-   /** virtual function which evaluates the values of all
-       shape functions at a given point ip and stores
-       them in the vector shape of dimension Dof (2) */
-   virtual void CalcShape(const IntegrationPoint &ip, Vector &shape) const;
-
-   /** virtual function which evaluates the derivatives of all
-       shape functions at a given point ip and stores them in
-       the matrix dshape (Dof x Dim) (2 x 1) so that each row
-       contains the derivative of one shape function */
-   virtual void CalcDShape(const IntegrationPoint &ip,
-                           DenseMatrix &dshape) const;
-};
-
-/// A 2D linear element on triangle with nodes at the vertices of the triangle
-class Linear2DFiniteElement : public NodalFiniteElement
-{
-public:
-   /// Construct the Linear2DFiniteElement
-   Linear2DFiniteElement();
-
-   /** virtual function which evaluates the values of all
-       shape functions at a given point ip and stores
-       them in the vector shape of dimension Dof (3) */
-   virtual void CalcShape(const IntegrationPoint &ip, Vector &shape) const;
-
-   /** virtual function which evaluates the values of all
-       partial derivatives of all shape functions at a given
-       point ip and stores them in the matrix dshape (Dof x Dim) (3 x 2)
-       so that each row contains the derivatives of one shape function */
-   virtual void CalcDShape(const IntegrationPoint &ip,
-                           DenseMatrix &dshape) const;
-   virtual void ProjectDelta(int vertex, Vector &dofs) const
-   { dofs = 0.0; dofs(vertex) = 1.0; }
-};
-
-/// A 2D bi-linear element on a square with nodes at the vertices of the square
-class BiLinear2DFiniteElement : public NodalFiniteElement
-{
-public:
-   /// Construct the BiLinear2DFiniteElement
-   BiLinear2DFiniteElement();
-
-   /** virtual function which evaluates the values of all
-       shape functions at a given point ip and stores
-       them in the vector shape of dimension Dof (4) */
-   virtual void CalcShape(const IntegrationPoint &ip, Vector &shape) const;
-
-   /** virtual function which evaluates the values of all
-       partial derivatives of all shape functions at a given
-       point ip and stores them in the matrix dshape (Dof x Dim) (4 x 2)
-       so that each row contains the derivatives of one shape function */
-   virtual void CalcDShape(const IntegrationPoint &ip,
-                           DenseMatrix &dshape) const;
-   virtual void CalcHessian (const IntegrationPoint &ip,
-                             DenseMatrix &h) const;
-   virtual void ProjectDelta(int vertex, Vector &dofs) const
-   { dofs = 0.0; dofs(vertex) = 1.0; } // { dofs = 1.0; }
-};
-
-/// A linear element on a triangle with nodes at the 3 "Gaussian" points
-class GaussLinear2DFiniteElement : public NodalFiniteElement
-{
-public:
-   /// Construct the GaussLinear2DFiniteElement
-   GaussLinear2DFiniteElement();
-   virtual void CalcShape(const IntegrationPoint &ip, Vector &shape) const;
-   virtual void CalcDShape(const IntegrationPoint &ip,
-                           DenseMatrix &dshape) const;
-   virtual void ProjectDelta(int vertex, Vector &dofs) const;
-};
-
-/// A 2D bi-linear element on a square with nodes at the "Gaussian" points
-class GaussBiLinear2DFiniteElement : public NodalFiniteElement
-{
-private:
-   static const double p[2];
-
-public:
-   /// Construct the FiniteElement
-   GaussBiLinear2DFiniteElement();
-   virtual void CalcShape(const IntegrationPoint &ip, Vector &shape) const;
-   virtual void CalcDShape(const IntegrationPoint &ip,
-                           DenseMatrix &dshape) const;
-   virtual void ProjectDelta(int vertex, Vector &dofs) const;
-};
-
-/** @brief A 2D linear element on a square with 3 nodes at the
-    vertices of the lower left triangle */
-class P1OnQuadFiniteElement : public NodalFiniteElement
-{
-public:
-   /// Construct the P1OnQuadFiniteElement
-   P1OnQuadFiniteElement();
-   virtual void CalcShape(const IntegrationPoint &ip, Vector &shape) const;
-   virtual void CalcDShape(const IntegrationPoint &ip,
-                           DenseMatrix &dshape) const;
-   virtual void ProjectDelta(int vertex, Vector &dofs) const
-   { dofs = 1.0; }
-};
-
-/// A 1D quadractic finite element with uniformly spaced nodes
-class Quad1DFiniteElement : public NodalFiniteElement
-{
-public:
-   /// Construct the Quad1DFiniteElement
-   Quad1DFiniteElement();
-
-   /** virtual function which evaluates the values of all
-       shape functions at a given point ip and stores
-       them in the vector shape of dimension Dof (3) */
-   virtual void CalcShape(const IntegrationPoint &ip, Vector &shape) const;
-
-   /** virtual function which evaluates the derivatives of all
-       shape functions at a given point ip and stores them in
-       the matrix dshape (Dof x Dim) (3 x 1) so that each row
-       contains the derivative of one shape function */
-   virtual void CalcDShape(const IntegrationPoint &ip,
-                           DenseMatrix &dshape) const;
-};
-
-/// A 1D quadratic positive element utilizing the 2nd order Bernstein basis
-class QuadPos1DFiniteElement : public PositiveFiniteElement
-{
-public:
-   /// Construct the QuadPos1DFiniteElement
-   QuadPos1DFiniteElement();
-   virtual void CalcShape(const IntegrationPoint &ip, Vector &shape) const;
-   virtual void CalcDShape(const IntegrationPoint &ip,
-                           DenseMatrix &dshape) const;
-};
-
-/** @brief A 2D quadratic element on triangle with nodes at the
-    vertices and midpoints of the triangle. */
-class Quad2DFiniteElement : public NodalFiniteElement
-{
-public:
-   /// Construct the Quad2DFiniteElement
-   Quad2DFiniteElement();
-
-   /** virtual function which evaluates the values of all
-       shape functions at a given point ip and stores
-       them in the vector shape of dimension Dof (6) */
-   virtual void CalcShape(const IntegrationPoint &ip, Vector &shape) const;
-
-   /** virtual function which evaluates the values of all
-       partial derivatives of all shape functions at a given
-       point ip and stores them in the matrix dshape (Dof x Dim) (6 x 2)
-       so that each row contains the derivatives of one shape function */
-   virtual void CalcDShape(const IntegrationPoint &ip,
-                           DenseMatrix &dshape) const;
-
-   virtual void CalcHessian (const IntegrationPoint &ip,
-                             DenseMatrix &h) const;
-   virtual void ProjectDelta(int vertex, Vector &dofs) const;
-};
-
-/// A quadratic element on triangle with nodes at the "Gaussian" points
-class GaussQuad2DFiniteElement : public NodalFiniteElement
-{
-private:
-   static const double p[2];
-   DenseMatrix A;
-   mutable DenseMatrix D;
-   mutable Vector pol;
-public:
-   /// Construct the GaussQuad2DFiniteElement
-   GaussQuad2DFiniteElement();
-   virtual void CalcShape(const IntegrationPoint &ip, Vector &shape) const;
-   virtual void CalcDShape(const IntegrationPoint &ip,
-                           DenseMatrix &dshape) const;
-   // virtual void ProjectDelta(int vertex, Vector &dofs) const;
-};
-
-/// A 2D bi-quadratic element on a square with uniformly spaced nodes
-class BiQuad2DFiniteElement : public NodalFiniteElement
-{
-public:
-   /// Construct the BiQuad2DFiniteElement
-   BiQuad2DFiniteElement();
-
-   /** virtual function which evaluates the values of all
-       shape functions at a given point ip and stores
-       them in the vector shape of dimension Dof (9) */
-   virtual void CalcShape(const IntegrationPoint &ip, Vector &shape) const;
-
-   /** virtual function which evaluates the values of all
-       partial derivatives of all shape functions at a given
-       point ip and stores them in the matrix dshape (Dof x Dim) (9 x 2)
-       so that each row contains the derivatives of one shape function */
-   virtual void CalcDShape(const IntegrationPoint &ip,
-                           DenseMatrix &dshape) const;
-   virtual void ProjectDelta(int vertex, Vector &dofs) const;
-};
-
-
-/// A 2D positive bi-quadratic element on a square utilizing the 2nd order
-/// Bernstein basis
-class BiQuadPos2DFiniteElement : public PositiveFiniteElement
-{
-public:
-   /// Construct the BiQuadPos2DFiniteElement
-   BiQuadPos2DFiniteElement();
-   virtual void CalcShape(const IntegrationPoint &ip, Vector &shape) const;
-   virtual void CalcDShape(const IntegrationPoint &ip,
-                           DenseMatrix &dshape) const;
-   virtual void GetLocalInterpolation(ElementTransformation &Trans,
-                                      DenseMatrix &I) const;
-   using FiniteElement::Project;
-   virtual void Project(Coefficient &coeff, ElementTransformation &Trans,
-                        Vector &dofs) const;
-   virtual void Project(VectorCoefficient &vc, ElementTransformation &Trans,
-                        Vector &dofs) const;
-   virtual void ProjectDelta(int vertex, Vector &dofs) const
-   { dofs = 0.; dofs(vertex) = 1.; }
-};
-
-/// A 2D bi-quadratic element on a square with nodes at the 9 "Gaussian" points
-class GaussBiQuad2DFiniteElement : public NodalFiniteElement
-{
-public:
-   /// Construct the GaussBiQuad2DFiniteElement
-   GaussBiQuad2DFiniteElement();
-   virtual void CalcShape(const IntegrationPoint &ip, Vector &shape) const;
-   virtual void CalcDShape(const IntegrationPoint &ip,
-                           DenseMatrix &dshape) const;
-   // virtual void ProjectDelta(int vertex, Vector &dofs) const { dofs = 1.; }
-};
-
-
-/// A 2D bi-cubic element on a square with uniformly spaces nodes
-class BiCubic2DFiniteElement : public NodalFiniteElement
-{
-public:
-   /// Construct the BiCubic2DFiniteElement
-   BiCubic2DFiniteElement();
-   virtual void CalcShape(const IntegrationPoint &ip, Vector &shape) const;
-   virtual void CalcDShape(const IntegrationPoint &ip,
-                           DenseMatrix &dshape) const;
-
-   /// Compute the Hessian of second order partial derivatives at @a ip.
-   virtual void CalcHessian (const IntegrationPoint &ip,
-                             DenseMatrix &h) const;
-};
-
-/// A 1D cubic element with uniformly spaced nodes
-class Cubic1DFiniteElement : public NodalFiniteElement
-{
-public:
-   /// Construct the Cubic1DFiniteElement
-   Cubic1DFiniteElement();
-
-   virtual void CalcShape(const IntegrationPoint &ip, Vector &shape) const;
-
-   virtual void CalcDShape(const IntegrationPoint &ip,
-                           DenseMatrix &dshape) const;
-};
-
-/// A 2D cubic element on a triangle with uniformly spaced nodes
-class Cubic2DFiniteElement : public NodalFiniteElement
-{
-public:
-   /// Construct the Cubic2DFiniteElement
-   Cubic2DFiniteElement();
-
-   virtual void CalcShape(const IntegrationPoint &ip, Vector &shape) const;
-
-   virtual void CalcDShape(const IntegrationPoint &ip,
-                           DenseMatrix &dshape) const;
-
-   virtual void CalcHessian (const IntegrationPoint &ip,
-                             DenseMatrix &h) const;
-};
-
-/// A 3D cubic element on a tetrahedron with 20 nodes at the thirds of the
-/// tetrahedron
-class Cubic3DFiniteElement : public NodalFiniteElement
-{
-public:
-   /// Construct the Cubic3DFiniteElement
-   Cubic3DFiniteElement();
-
-   virtual void CalcShape(const IntegrationPoint &ip, Vector &shape) const;
-
-   virtual void CalcDShape(const IntegrationPoint &ip,
-                           DenseMatrix &dshape) const;
-};
-
-/// A 2D constant element on a triangle
-class P0TriangleFiniteElement : public NodalFiniteElement
-{
-public:
-   /// Construct the P0TriangleFiniteElement
-   P0TriangleFiniteElement();
-
-   /// evaluate shape function - constant 1
-   virtual void CalcShape(const IntegrationPoint &ip, Vector &shape) const;
-
-   /// evaluate derivatives of shape function - constant 0
-   virtual void CalcDShape(const IntegrationPoint &ip,
-                           DenseMatrix &dshape) const;
-   virtual void ProjectDelta(int vertex, Vector &dofs) const
-   { dofs(0) = 1.0; }
-};
-
-
-/// A 2D constant element on a square
-class P0QuadFiniteElement : public NodalFiniteElement
-{
-public:
-   /// Construct the P0QuadFiniteElement
-   P0QuadFiniteElement();
-   virtual void CalcShape(const IntegrationPoint &ip, Vector &shape) const;
-   virtual void CalcDShape(const IntegrationPoint &ip,
-                           DenseMatrix &dshape) const;
-   virtual void ProjectDelta(int vertex, Vector &dofs) const
-   { dofs(0) = 1.0; }
-};
-
-
-/** @brief A 3D linear element on a tetrahedron with nodes at the
-    vertices of the tetrahedron */
-class Linear3DFiniteElement : public NodalFiniteElement
-{
-public:
-   /// Construct the Linear3DFiniteElement
-   Linear3DFiniteElement();
-
-   /** @brief virtual function which evaluates the values of all
-       shape functions at a given point ip and stores
-       them in the vector shape of dimension Dof (4) */
-   virtual void CalcShape(const IntegrationPoint &ip, Vector &shape) const;
-
-   /** @brief virtual function which evaluates the values of all
-       partial derivatives of all shape functions at a given
-       point ip and stores them in the matrix dshape (Dof x Dim) (4 x 3)
-       so that each row contains the derivatives of one shape function */
-   virtual void CalcDShape(const IntegrationPoint &ip,
-                           DenseMatrix &dshape) const;
-
-   virtual void ProjectDelta(int vertex, Vector &dofs) const
-   { dofs = 0.0; dofs(vertex) = 1.0; }
-
-   /** @brief Get the dofs associated with the given @a face.
-       @a *dofs is set to an internal array of the local dofc on the
-       face, while *ndofs is set to the number of dofs on that face.
-   */
-   virtual void GetFaceDofs(int face, int **dofs, int *ndofs) const;
-};
-
-/// A 3D quadratic element on a tetrahedron with uniformly spaced nodes
-class Quadratic3DFiniteElement : public NodalFiniteElement
-{
-public:
-   /// Construct the Quadratic3DFiniteElement
-   Quadratic3DFiniteElement();
-
-   virtual void CalcShape(const IntegrationPoint &ip, Vector &shape) const;
-
-   virtual void CalcDShape(const IntegrationPoint &ip,
-                           DenseMatrix &dshape) const;
-};
-
-/// A 3D tri-linear element on a cube with nodes at the vertices of the cube
-class TriLinear3DFiniteElement : public NodalFiniteElement
-{
-public:
-   /// Construct the TriLinear3DFiniteElement
-   TriLinear3DFiniteElement();
-
-   /** virtual function which evaluates the values of all
-       shape functions at a given point ip and stores
-       them in the vector shape of dimension Dof (8) */
-   virtual void CalcShape(const IntegrationPoint &ip, Vector &shape) const;
-
-   /** virtual function which evaluates the values of all
-       partial derivatives of all shape functions at a given
-       point ip and stores them in the matrix dshape (Dof x Dim) (8 x 3)
-       so that each row contains the derivatives of one shape function */
-   virtual void CalcDShape(const IntegrationPoint &ip,
-                           DenseMatrix &dshape) const;
-
-   virtual void ProjectDelta(int vertex, Vector &dofs) const
-   { dofs = 0.0; dofs(vertex) = 1.0; }
-};
-
-
-/// A 2D Crouzeix-Raviart element on triangle
-class CrouzeixRaviartFiniteElement : public NodalFiniteElement
-{
-public:
-   /// Construct the CrouzeixRaviartFiniteElement
-   CrouzeixRaviartFiniteElement();
-   virtual void CalcShape(const IntegrationPoint &ip, Vector &shape) const;
-   virtual void CalcDShape(const IntegrationPoint &ip,
-                           DenseMatrix &dshape) const;
-   virtual void ProjectDelta(int vertex, Vector &dofs) const
-   { dofs = 1.0; }
-};
-
-/// A 2D Crouzeix-Raviart finite element on square
-class CrouzeixRaviartQuadFiniteElement : public NodalFiniteElement
-{
-public:
-   /// Construct the CrouzeixRaviartQuadFiniteElement
-   CrouzeixRaviartQuadFiniteElement();
-   virtual void CalcShape(const IntegrationPoint &ip, Vector &shape) const;
-   virtual void CalcDShape(const IntegrationPoint &ip,
-                           DenseMatrix &dshape) const;
-};
-
-
-/// A 1D constant element on a segment
-class P0SegmentFiniteElement : public NodalFiniteElement
-{
-public:
-   /// Construct the P0SegmentFiniteElement with dummy order @a Ord
-   P0SegmentFiniteElement(int Ord = 0);
-   virtual void CalcShape(const IntegrationPoint &ip, Vector &shape) const;
-   virtual void CalcDShape(const IntegrationPoint &ip,
-                           DenseMatrix &dshape) const;
-};
-
-/** @brief A 2D 1st order Raviart-Thomas vector element on a triangle */
-class RT0TriangleFiniteElement : public VectorFiniteElement
-{
-private:
-   static const double nk[3][2];
-
-public:
-   /// Construct the RT0TriangleFiniteElement
-   RT0TriangleFiniteElement();
-
-   virtual void CalcVShape(const IntegrationPoint &ip,
-                           DenseMatrix &shape) const;
-
-   virtual void CalcVShape(ElementTransformation &Trans,
-                           DenseMatrix &shape) const
-   { CalcVShape_RT(Trans, shape); }
-
-   virtual void CalcDivShape(const IntegrationPoint &ip,
-                             Vector &divshape) const;
-
-   virtual void GetLocalInterpolation (ElementTransformation &Trans,
-                                       DenseMatrix &I) const;
-
-   using FiniteElement::Project;
-
-   virtual void Project (VectorCoefficient &vc,
-                         ElementTransformation &Trans, Vector &dofs) const;
-};
-
-/** @brief A 2D 1st order Raviart-Thomas vector element on a square*/
-class RT0QuadFiniteElement : public VectorFiniteElement
-{
-private:
-   static const double nk[4][2];
-
-public:
-   /// Construct the RT0QuadFiniteElement
-   RT0QuadFiniteElement();
-
-   virtual void CalcVShape(const IntegrationPoint &ip,
-                           DenseMatrix &shape) const;
-
-   virtual void CalcVShape(ElementTransformation &Trans,
-                           DenseMatrix &shape) const
-   { CalcVShape_RT(Trans, shape); }
-
-   virtual void CalcDivShape(const IntegrationPoint &ip,
-                             Vector &divshape) const;
-
-   virtual void GetLocalInterpolation (ElementTransformation &Trans,
-                                       DenseMatrix &I) const;
-
-   using FiniteElement::Project;
-
-   virtual void Project (VectorCoefficient &vc,
-                         ElementTransformation &Trans, Vector &dofs) const;
-};
-
-/** @brief A 2D 2nd order Raviart-Thomas vector element on a triangle */
-class RT1TriangleFiniteElement : public VectorFiniteElement
-{
-private:
-   static const double nk[8][2];
-
-public:
-   /// Construct the RT1TriangleFiniteElement
-   RT1TriangleFiniteElement();
-
-   virtual void CalcVShape(const IntegrationPoint &ip,
-                           DenseMatrix &shape) const;
-
-   virtual void CalcVShape(ElementTransformation &Trans,
-                           DenseMatrix &shape) const
-   { CalcVShape_RT(Trans, shape); }
-
-   virtual void CalcDivShape(const IntegrationPoint &ip,
-                             Vector &divshape) const;
-
-   virtual void GetLocalInterpolation (ElementTransformation &Trans,
-                                       DenseMatrix &I) const;
-
-   using FiniteElement::Project;
-
-   virtual void Project (VectorCoefficient &vc,
-                         ElementTransformation &Trans, Vector &dofs) const;
-};
-
-/** @brief A 2D 2nd order Raviart-Thomas vector element on a square */
-class RT1QuadFiniteElement : public VectorFiniteElement
-{
-private:
-   static const double nk[12][2];
-
-public:
-   /// Construct the RT1QuadFiniteElement
-   RT1QuadFiniteElement();
-
-   virtual void CalcVShape(const IntegrationPoint &ip,
-                           DenseMatrix &shape) const;
-
-   virtual void CalcVShape(ElementTransformation &Trans,
-                           DenseMatrix &shape) const
-   { CalcVShape_RT(Trans, shape); }
-
-   virtual void CalcDivShape(const IntegrationPoint &ip,
-                             Vector &divshape) const;
-
-   virtual void GetLocalInterpolation (ElementTransformation &Trans,
-                                       DenseMatrix &I) const;
-
-   using FiniteElement::Project;
-
-   virtual void Project (VectorCoefficient &vc,
-                         ElementTransformation &Trans, Vector &dofs) const;
-};
-
-/** @brief A 2D 3rd order Raviart-Thomas vector element on a triangle */
-class RT2TriangleFiniteElement : public VectorFiniteElement
-{
-private:
-   static const double M[15][15];
-public:
-   /// Construct the RT2TriangleFiniteElement
-   RT2TriangleFiniteElement();
-
-   virtual void CalcVShape(const IntegrationPoint &ip,
-                           DenseMatrix &shape) const;
-
-   virtual void CalcVShape(ElementTransformation &Trans,
-                           DenseMatrix &shape) const
-   { CalcVShape_RT(Trans, shape); }
-
-   virtual void CalcDivShape(const IntegrationPoint &ip,
-                             Vector &divshape) const;
-};
-
-/** @brief A 2D 3rd order Raviart-Thomas vector element on a square */
-class RT2QuadFiniteElement : public VectorFiniteElement
-{
-private:
-   static const double nk[24][2];
-   static const double pt[4];
-   static const double dpt[3];
-
-public:
-   /// Construct the RT2QuadFiniteElement
-   RT2QuadFiniteElement();
-
-   virtual void CalcVShape(const IntegrationPoint &ip,
-                           DenseMatrix &shape) const;
-
-   virtual void CalcVShape(ElementTransformation &Trans,
-                           DenseMatrix &shape) const
-   { CalcVShape_RT(Trans, shape); }
-
-   virtual void CalcDivShape(const IntegrationPoint &ip,
-                             Vector &divshape) const;
-
-   virtual void GetLocalInterpolation (ElementTransformation &Trans,
-                                       DenseMatrix &I) const;
-
-   using FiniteElement::Project;
-
-   virtual void Project (VectorCoefficient &vc,
-                         ElementTransformation &Trans, Vector &dofs) const;
-};
-
-/// A 1D linear element with nodes at 1/3 and 2/3 (trace of RT1)
-class P1SegmentFiniteElement : public NodalFiniteElement
-{
-public:
-   /// Construct the P1SegmentFiniteElement
-   P1SegmentFiniteElement();
-   virtual void CalcShape(const IntegrationPoint &ip, Vector &shape) const;
-   virtual void CalcDShape(const IntegrationPoint &ip,
-                           DenseMatrix &dshape) const;
-};
-
-/// A 1D quadratic element with nodes at the Gaussian points (trace of RT2)
-class P2SegmentFiniteElement : public NodalFiniteElement
-{
-public:
-   /// Construct the P2SegmentFiniteElement
-   P2SegmentFiniteElement();
-   virtual void CalcShape(const IntegrationPoint &ip, Vector &shape) const;
-   virtual void CalcDShape(const IntegrationPoint &ip,
-                           DenseMatrix &dshape) const;
-};
-
-/// A 1D element with uniform nodes
-class Lagrange1DFiniteElement : public NodalFiniteElement
-{
-private:
-   Vector rwk;
-#ifndef MFEM_THREAD_SAFE
-   mutable Vector rxxk;
-#endif
-public:
-   /// Construct the Lagrange1DFiniteElement with the provided @a degree
-   Lagrange1DFiniteElement (int degree);
-   virtual void CalcShape(const IntegrationPoint &ip, Vector &shape) const;
-   virtual void CalcDShape(const IntegrationPoint &ip,
-                           DenseMatrix &dshape) const;
-};
-
-/// A 3D Crouzeix-Raviart element on the tetrahedron.
-class P1TetNonConfFiniteElement : public NodalFiniteElement
-{
-public:
-   /// Construct the P1TetNonConfFiniteElement
-   P1TetNonConfFiniteElement();
-   virtual void CalcShape(const IntegrationPoint &ip, Vector &shape) const;
-   virtual void CalcDShape(const IntegrationPoint &ip,
-                           DenseMatrix &dshape) const;
-};
-
-/// A 3D constant element on a tetrahedron
-class P0TetFiniteElement : public NodalFiniteElement
-{
-public:
-   /// Construct the P0TetFiniteElement
-   P0TetFiniteElement ();
-   virtual void CalcShape(const IntegrationPoint &ip, Vector &shape) const;
-   virtual void CalcDShape(const IntegrationPoint &ip,
-                           DenseMatrix &dshape) const;
-   virtual void ProjectDelta(int vertex, Vector &dofs) const
-   { dofs(0) = 1.0; }
-};
-
-/// A 3D constant element on a cube
-class P0HexFiniteElement : public NodalFiniteElement
-{
-public:
-   /// Construct the P0HexFiniteElement
-   P0HexFiniteElement ();
-   virtual void CalcShape(const IntegrationPoint &ip, Vector &shape) const;
-   virtual void CalcDShape(const IntegrationPoint &ip,
-                           DenseMatrix &dshape) const;
-   virtual void ProjectDelta(int vertex, Vector &dofs) const
-   { dofs(0) = 1.0; }
-};
-
-/** @brief Tensor products of 1D Lagrange1DFiniteElement
-    (only degree 2 is functional) */
-class LagrangeHexFiniteElement : public NodalFiniteElement
-{
-private:
-   Lagrange1DFiniteElement * fe1d;
-   int dof1d;
-   int *I, *J, *K;
-#ifndef MFEM_THREAD_SAFE
-   mutable Vector shape1dx, shape1dy, shape1dz;
-   mutable DenseMatrix dshape1dx, dshape1dy, dshape1dz;
-#endif
-
-public:
-   /// Construct the LagrangeHexFiniteElement with the provided @a degree
-   LagrangeHexFiniteElement (int degree);
-   virtual void CalcShape(const IntegrationPoint &ip, Vector &shape) const;
-   virtual void CalcDShape(const IntegrationPoint &ip,
-                           DenseMatrix &dshape) const;
-   ~LagrangeHexFiniteElement ();
-};
-
-
-/// A 1D refined linear element
-class RefinedLinear1DFiniteElement : public NodalFiniteElement
-{
-public:
-   /// Construct the RefinedLinear1DFiniteElement
-   RefinedLinear1DFiniteElement();
-
-   /** virtual function which evaluates the values of all
-       shape functions at a given point ip and stores
-       them in the vector shape of dimension Dof (3) */
-   virtual void CalcShape(const IntegrationPoint &ip, Vector &shape) const;
-
-   /** virtual function which evaluates the derivatives of all
-       shape functions at a given point ip and stores them in
-       the matrix dshape (Dof x Dim) (3 x 1) so that each row
-       contains the derivative of one shape function */
-   virtual void CalcDShape(const IntegrationPoint &ip,
-                           DenseMatrix &dshape) const;
-};
-
-/// A 2D refined linear element on a triangle
-class RefinedLinear2DFiniteElement : public NodalFiniteElement
-{
-public:
-   /// Construct the RefinedLinear2DFiniteElement
-   RefinedLinear2DFiniteElement();
-
-   /** virtual function which evaluates the values of all
-       shape functions at a given point ip and stores
-       them in the vector shape of dimension Dof (6) */
-   virtual void CalcShape(const IntegrationPoint &ip, Vector &shape) const;
-
-   /** virtual function which evaluates the values of all
-       partial derivatives of all shape functions at a given
-       point ip and stores them in the matrix dshape (Dof x Dim) (6 x 2)
-       so that each row contains the derivatives of one shape function */
-   virtual void CalcDShape(const IntegrationPoint &ip,
-                           DenseMatrix &dshape) const;
-};
-
-/// A 2D refined linear element on a tetrahedron
-class RefinedLinear3DFiniteElement : public NodalFiniteElement
-{
-public:
-   /// Construct the RefinedLinear3DFiniteElement
-   RefinedLinear3DFiniteElement();
-
-   virtual void CalcShape(const IntegrationPoint &ip, Vector &shape) const;
-
-   virtual void CalcDShape(const IntegrationPoint &ip,
-                           DenseMatrix &dshape) const;
-};
-
-/// A 2D refined bi-linear FE on a square
-class RefinedBiLinear2DFiniteElement : public NodalFiniteElement
-{
-public:
-   /// Construct the RefinedBiLinear2DFiniteElement
-   RefinedBiLinear2DFiniteElement();
-
-   /** virtual function which evaluates the values of all
-       shape functions at a given point ip and stores
-       them in the vector shape of dimension Dof (9) */
-   virtual void CalcShape(const IntegrationPoint &ip, Vector &shape) const;
-
-   /** virtual function which evaluates the values of all
-       partial derivatives of all shape functions at a given
-       point ip and stores them in the matrix dshape (Dof x Dim) (9 x 2)
-       so that each row contains the derivatives of one shape function */
-   virtual void CalcDShape(const IntegrationPoint &ip,
-                           DenseMatrix &dshape) const;
-};
-
-/// A 3D refined tri-linear element on a cube
-class RefinedTriLinear3DFiniteElement : public NodalFiniteElement
-{
-public:
-   /// Construct the RefinedTriLinear3DFiniteElement
-   RefinedTriLinear3DFiniteElement();
-
-   /** virtual function which evaluates the values of all
-       shape functions at a given point ip and stores
-       them in the vector shape of dimension Dof (9) */
-   virtual void CalcShape(const IntegrationPoint &ip, Vector &shape) const;
-
-   /** virtual function which evaluates the values of all
-       partial derivatives of all shape functions at a given
-       point ip and stores them in the matrix dshape (Dof x Dim) (9 x 2)
-       so that each row contains the derivatives of one shape function */
-   virtual void CalcDShape(const IntegrationPoint &ip,
-                           DenseMatrix &dshape) const;
-};
-
-
-/// A 3D 1st order Nedelec element on a cube
-class Nedelec1HexFiniteElement : public VectorFiniteElement
-{
-private:
-   static const double tk[12][3];
-
-public:
-   /// Construct the Nedelec1HexFiniteElement
-   Nedelec1HexFiniteElement();
-   virtual void CalcVShape(const IntegrationPoint &ip,
-                           DenseMatrix &shape) const;
-   virtual void CalcVShape(ElementTransformation &Trans,
-                           DenseMatrix &shape) const
-   { CalcVShape_ND(Trans, shape); }
-   virtual void CalcCurlShape(const IntegrationPoint &ip,
-                              DenseMatrix &curl_shape) const;
-   virtual void GetLocalInterpolation (ElementTransformation &Trans,
-                                       DenseMatrix &I) const;
-   using FiniteElement::Project;
-   virtual void Project (VectorCoefficient &vc,
-                         ElementTransformation &Trans, Vector &dofs) const;
-};
-
-
-/// A 3D 1st order Nedelec element on a tetrahedron
-class Nedelec1TetFiniteElement : public VectorFiniteElement
-{
-private:
-   static const double tk[6][3];
-
-public:
-   /// Construct the Nedelec1TetFiniteElement
-   Nedelec1TetFiniteElement();
-   virtual void CalcVShape(const IntegrationPoint &ip,
-                           DenseMatrix &shape) const;
-   virtual void CalcVShape(ElementTransformation &Trans,
-                           DenseMatrix &shape) const
-   { CalcVShape_ND(Trans, shape); }
-   virtual void CalcCurlShape(const IntegrationPoint &ip,
-                              DenseMatrix &curl_shape) const;
-   virtual void GetLocalInterpolation (ElementTransformation &Trans,
-                                       DenseMatrix &I) const;
-   using FiniteElement::Project;
-   virtual void Project (VectorCoefficient &vc,
-                         ElementTransformation &Trans, Vector &dofs) const;
-};
-
-
-/// A 3D 0th order Raviert-Thomas element on a cube
-class RT0HexFiniteElement : public VectorFiniteElement
-{
-private:
-   static const double nk[6][3];
-
-public:
-   /// Construct the RT0HexFiniteElement
-   RT0HexFiniteElement();
-
-   virtual void CalcVShape(const IntegrationPoint &ip,
-                           DenseMatrix &shape) const;
-
-   virtual void CalcVShape(ElementTransformation &Trans,
-                           DenseMatrix &shape) const
-   { CalcVShape_RT(Trans, shape); }
-
-   virtual void CalcDivShape(const IntegrationPoint &ip,
-                             Vector &divshape) const;
-
-   virtual void GetLocalInterpolation (ElementTransformation &Trans,
-                                       DenseMatrix &I) const;
-
-   using FiniteElement::Project;
-
-   virtual void Project (VectorCoefficient &vc,
-                         ElementTransformation &Trans, Vector &dofs) const;
-};
-
-
-/// A 3D 1st order Raviert-Thomas element on a cube
-class RT1HexFiniteElement : public VectorFiniteElement
-{
-private:
-   static const double nk[36][3];
-
-public:
-   /// Construct the RT1HexFiniteElement
-   RT1HexFiniteElement();
-
-   virtual void CalcVShape(const IntegrationPoint &ip,
-                           DenseMatrix &shape) const;
-
-   virtual void CalcVShape(ElementTransformation &Trans,
-                           DenseMatrix &shape) const
-   { CalcVShape_RT(Trans, shape); }
-
-   virtual void CalcDivShape(const IntegrationPoint &ip,
-                             Vector &divshape) const;
-
-   virtual void GetLocalInterpolation (ElementTransformation &Trans,
-                                       DenseMatrix &I) const;
-
-   using FiniteElement::Project;
-
-   virtual void Project (VectorCoefficient &vc,
-                         ElementTransformation &Trans, Vector &dofs) const;
-};
-
-
-/// A 3D 0th order Raviert-Thomas element on a tetrahedron
-class RT0TetFiniteElement : public VectorFiniteElement
-{
-private:
-   static const double nk[4][3];
-
-public:
-   /// Construct the RT0TetFiniteElement
-   RT0TetFiniteElement();
-
-   virtual void CalcVShape(const IntegrationPoint &ip,
-                           DenseMatrix &shape) const;
-
-   virtual void CalcVShape(ElementTransformation &Trans,
-                           DenseMatrix &shape) const
-   { CalcVShape_RT(Trans, shape); }
-
-   virtual void CalcDivShape(const IntegrationPoint &ip,
-                             Vector &divshape) const;
-
-   virtual void GetLocalInterpolation (ElementTransformation &Trans,
-                                       DenseMatrix &I) const;
-
-   using FiniteElement::Project;
-
-   virtual void Project (VectorCoefficient &vc,
-                         ElementTransformation &Trans, Vector &dofs) const;
-};
-
-
-class RotTriLinearHexFiniteElement : public NodalFiniteElement
-{
-public:
-   /// Construct the RotTriLinearHexFiniteElement
-   RotTriLinearHexFiniteElement();
-   virtual void CalcShape(const IntegrationPoint &ip, Vector &shape) const;
-   virtual void CalcDShape(const IntegrationPoint &ip,
-                           DenseMatrix &dshape) const;
-};
-
-
-/// Class for computing 1D special polynomials and their associated basis
-/// functions
-class Poly_1D
-{
-public:
-   enum EvalType
-   {
-      ChangeOfBasis = 0, // Use change of basis, O(p^2) Evals
-      Barycentric   = 1, // Use barycentric Lagrangian interpolation, O(p) Evals
-      Positive      = 2, // Fast evaluation of Bernstein polynomials
-      Integrated    = 3, // Integrated indicator functions (cf. Gerritsma)
-      NumEvalTypes  = 4  // Keep count of the number of eval types
-   };
-
-   class Basis
-   {
-   private:
-      int etype;
-      DenseMatrixInverse Ai;
-      mutable Vector x, w;
-      // The following data members are used for "integrated basis type", which
-      // is defined in terms of nodal basis of one degree higher.
-      mutable Vector u_aux, d_aux, d2_aux;
-      Basis *auxiliary_basis; // Non-NULL only for etype == Integrated
-
-   public:
-      /// Create a nodal or positive (Bernstein) basis
-      Basis(const int p, const double *nodes, EvalType etype = Barycentric);
-      void Eval(const double x, Vector &u) const;
-      void Eval(const double x, Vector &u, Vector &d) const;
-      void Eval(const double x, Vector &u, Vector &d, Vector &d2) const;
-      /// Evaluate the "integrated" basis, which is given by the negative
-      /// partial sum of the corresponding closed basis derivatives. The closed
-      /// basis derivatives are given by @a d, and the result is stored in @a i.
-      void EvalIntegrated(const Vector &d, Vector &i) const;
-      bool IsIntegratedType() const { return etype == Integrated; }
-      ~Basis();
-   };
-
-private:
-   typedef std::map< int, Array<double*>* > PointsMap;
-   typedef std::map< int, Array<Basis*>* > BasisMap;
-
-   MemoryType h_mt;
-   PointsMap points_container;
-   BasisMap  bases_container;
-
-   static Array2D<int> binom;
-
-   static void CalcMono(const int p, const double x, double *u);
-   static void CalcMono(const int p, const double x, double *u, double *d);
-
-   static void CalcChebyshev(const int p, const double x, double *u);
-   static void CalcChebyshev(const int p, const double x, double *u, double *d);
-   static void CalcChebyshev(const int p, const double x, double *u, double *d,
-                             double *dd);
-
-   QuadratureFunctions1D quad_func;
-
-public:
-   Poly_1D(): h_mt(MemoryType::HOST) { }
-
-   /** @brief Get a pointer to an array containing the binomial coefficients "p
-       choose k" for k=0,...,p for the given p. */
-   static const int *Binom(const int p);
-
-   /** @brief Get the coordinates of the points of the given BasisType,
-       @a btype.
-
-       @param[in] p      The polynomial degree; the number of points is `p+1`.
-       @param[in] btype  The BasisType.
-
-       @return A pointer to an array containing the `p+1` coordinates of the
-               points. Returns NULL if the BasisType has no associated set of
-               points. */
-   const double *GetPoints(const int p, const int btype);
-
-   /// Get coordinates of an open (GaussLegendre) set of points if degree @a p
-   const double *OpenPoints(const int p,
-                            const int btype = BasisType::GaussLegendre)
-   { return GetPoints(p, btype); }
-
-   /// Get coordinates of a closed (GaussLegendre) set of points if degree @a p
-   const double *ClosedPoints(const int p,
-                              const int btype = BasisType::GaussLobatto)
-   { return GetPoints(p, btype); }
-
-   /** @brief Get a Poly_1D::Basis object of the given degree and BasisType,
-       @a btype.
-
-       @param[in] p      The polynomial degree of the basis.
-       @param[in] btype  The BasisType.
-
-       @return A reference to an object of type Poly_1D::Basis that represents
-               the requested basis type. */
-   Basis &GetBasis(const int p, const int btype);
-
-   /** @brief Evaluate the values of a hierarchical 1D basis at point x
-       hierarchical = k-th basis function is degree k polynomial */
-   static void CalcBasis(const int p, const double x, double *u)
-   // { CalcMono(p, x, u); }
-   // Bernstein basis is not hierarchical --> does not work for triangles
-   //  and tetrahedra
-   // { CalcBernstein(p, x, u); }
-   // { CalcLegendre(p, x, u); }
-   { CalcChebyshev(p, x, u); }
-
-   /// Evaluate the values and derivatives of a hierarchical 1D basis at point @a x
-   static void CalcBasis(const int p, const double x, double *u, double *d)
-   // { CalcMono(p, x, u, d); }
-   // { CalcBernstein(p, x, u, d); }
-   // { CalcLegendre(p, x, u, d); }
-   { CalcChebyshev(p, x, u, d); }
-
-   /// Evaluate the values, derivatives and second derivatives of a hierarchical 1D basis at point x
-   static void CalcBasis(const int p, const double x, double *u, double *d,
-                         double *dd)
-   // { CalcMono(p, x, u, d); }
-   // { CalcBernstein(p, x, u, d); }
-   // { CalcLegendre(p, x, u, d); }
-   { CalcChebyshev(p, x, u, d, dd); }
-
-   /// Evaluate a representation of a Delta function at point x
-   static double CalcDelta(const int p, const double x)
-   { return pow(x, (double) p); }
-
-   /** @brief Compute the points for the Chebyshev polynomials of order @a p
-       and place them in the already allocated @a x array. */
-   static void ChebyshevPoints(const int p, double *x);
-
-   /** @brief Compute the @a p terms in the expansion of the binomial (x + y)^p
-       and store them in the already allocated @a u array. */
-   static void CalcBinomTerms(const int p, const double x, const double y,
-                              double *u);
-   /** @brief Compute the terms in the expansion of the binomial (x + y)^p and
-       their derivatives with respect to x assuming that dy/dx = -1.  Store the
-       results in the already allocated @a u and @a d arrays.*/
-   static void CalcBinomTerms(const int p, const double x, const double y,
-                              double *u, double *d);
-   /** @brief Compute the derivatives (w.r.t. x) of the terms in the expansion
-       of the binomial (x + y)^p assuming that dy/dx = -1.  Store the results
-       in the already allocated @a d array.*/
-   static void CalcDBinomTerms(const int p, const double x, const double y,
-                               double *d);
-
-   /** @brief Compute the values of the Bernstein basis functions of order
-       @a p at coordinate @a x and store the results in the already allocated
-       @a u array. */
-   static void CalcBernstein(const int p, const double x, double *u)
-   { CalcBinomTerms(p, x, 1. - x, u); }
-
-   /** @brief Compute the values and derivatives of the Bernstein basis functions
-       of order @a p at coordinate @a x and store the results in the already allocated
-       @a u and @a d arrays. */
-   static void CalcBernstein(const int p, const double x, double *u, double *d)
-   { CalcBinomTerms(p, x, 1. - x, u, d); }
-
-   static void CalcLegendre(const int p, const double x, double *u);
-   static void CalcLegendre(const int p, const double x, double *u, double *d);
-
-   ~Poly_1D();
-};
-
-extern Poly_1D poly1d;
-
-
-/// An element defined as an ND tensor product of 1D elements on a segment,
-/// square, or cube
-class TensorBasisElement
-{
-protected:
-   int b_type;
-   Array<int> dof_map;
-   Poly_1D::Basis &basis1d;
-   Array<int> inv_dof_map;
-
-public:
-   enum DofMapType
-   {
-      L2_DOF_MAP = 0,
-      H1_DOF_MAP = 1,
-      Sr_DOF_MAP = 2,  // Sr = Serendipity
-   };
-
-   TensorBasisElement(const int dims, const int p, const int btype,
-                      const DofMapType dmtype);
-
-   int GetBasisType() const { return b_type; }
-
-   const Poly_1D::Basis& GetBasis1D() const { return basis1d; }
-
-   /** @brief Get an Array<int> that maps lexicographically ordered indices to
-       the indices of the respective nodes/dofs/basis functions. If the dofs are
-       ordered lexicographically, i.e. the mapping is identity, the returned
-       Array will be empty. */
-   const Array<int> &GetDofMap() const { return dof_map; }
-
-   static Geometry::Type GetTensorProductGeometry(int dim)
-   {
-      switch (dim)
-      {
-         case 1: return Geometry::SEGMENT;
-         case 2: return Geometry::SQUARE;
-         case 3: return Geometry::CUBE;
-         default:
-            MFEM_ABORT("invalid dimension: " << dim);
-            return Geometry::INVALID;
-      }
-   }
-
-   /// Return @a base raised to the power @a dim.
-   static int Pow(int base, int dim)
-   {
-      switch (dim)
-      {
-         case 1: return base;
-         case 2: return base*base;
-         case 3: return base*base*base;
-         default: MFEM_ABORT("invalid dimension: " << dim); return -1;
-      }
-   }
-};
-
-class NodalTensorFiniteElement : public NodalFiniteElement,
-   public TensorBasisElement
-{
-public:
-   NodalTensorFiniteElement(const int dims, const int p, const int btype,
-                            const DofMapType dmtype);
-
-   const DofToQuad &GetDofToQuad(const IntegrationRule &ir,
-                                 DofToQuad::Mode mode) const
-   {
-      return (mode == DofToQuad::FULL) ?
-             ScalarFiniteElement::GetDofToQuad(ir, mode) :
-             ScalarFiniteElement::GetTensorDofToQuad(*this, ir, mode);
-   }
-
-   virtual void GetTransferMatrix(const FiniteElement &fe,
-                                  ElementTransformation &Trans,
-                                  DenseMatrix &I) const
-   {
-      if (basis1d.IsIntegratedType())
-      {
-         CheckScalarFE(fe).ScalarLocalInterpolation(Trans, I, *this);
-      }
-      else
-      {
-         NodalFiniteElement::GetTransferMatrix(fe, Trans, I);
-      }
-   }
-};
-
-class PositiveTensorFiniteElement : public PositiveFiniteElement,
-   public TensorBasisElement
-{
-public:
-   PositiveTensorFiniteElement(const int dims, const int p,
-                               const DofMapType dmtype);
-
-   const DofToQuad &GetDofToQuad(const IntegrationRule &ir,
-                                 DofToQuad::Mode mode) const
-   {
-      return (mode == DofToQuad::FULL) ?
-             ScalarFiniteElement::GetDofToQuad(ir, mode) :
-             ScalarFiniteElement::GetTensorDofToQuad(*this, ir, mode);
-   }
-};
-
-class VectorTensorFiniteElement : public VectorFiniteElement,
-   public TensorBasisElement
-{
-private:
-   mutable Array<DofToQuad*> dof2quad_array_open;
-
-protected:
-   Poly_1D::Basis &cbasis1d, &obasis1d;
-
-public:
-   VectorTensorFiniteElement(const int dims, const int d, const int p,
-                             const int cbtype, const int obtype,
-                             const int M, const DofMapType dmtype);
-
-   const DofToQuad &GetDofToQuad(const IntegrationRule &ir,
-                                 DofToQuad::Mode mode) const;
-
-   const DofToQuad &GetDofToQuadOpen(const IntegrationRule &ir,
-                                     DofToQuad::Mode mode) const;
-
-   const DofToQuad &GetTensorDofToQuad(const IntegrationRule &ir,
-                                       DofToQuad::Mode mode,
-                                       const bool closed) const;
-
-   ~VectorTensorFiniteElement();
-};
-
-/// Arbitrary H1 elements in 1D
-class H1_SegmentElement : public NodalTensorFiniteElement
-{
-private:
-#ifndef MFEM_THREAD_SAFE
-   mutable Vector shape_x, dshape_x, d2shape_x;
-#endif
-
-public:
-   /// Construct the H1_SegmentElement of order @a p and BasisType @a btype
-   H1_SegmentElement(const int p, const int btype = BasisType::GaussLobatto);
-   virtual void CalcShape(const IntegrationPoint &ip, Vector &shape) const;
-   virtual void CalcDShape(const IntegrationPoint &ip,
-                           DenseMatrix &dshape) const;
-   virtual void CalcHessian(const IntegrationPoint &ip,
-                            DenseMatrix &Hessian) const;
-   virtual void ProjectDelta(int vertex, Vector &dofs) const;
-};
-
-
-/// Arbitrary H1 elements in 2D on a square
-class H1_QuadrilateralElement : public NodalTensorFiniteElement
-{
-private:
-#ifndef MFEM_THREAD_SAFE
-   mutable Vector shape_x, shape_y, dshape_x, dshape_y, d2shape_x, d2shape_y;
-#endif
-
-public:
-   /// Construct the H1_QuadrilateralElement of order @a p and BasisType @a btype
-   H1_QuadrilateralElement(const int p,
-                           const int btype = BasisType::GaussLobatto);
-   virtual void CalcShape(const IntegrationPoint &ip, Vector &shape) const;
-   virtual void CalcDShape(const IntegrationPoint &ip,
-                           DenseMatrix &dshape) const;
-   virtual void CalcHessian(const IntegrationPoint &ip,
-                            DenseMatrix &Hessian) const;
-   virtual void ProjectDelta(int vertex, Vector &dofs) const;
-};
-
-
-/// Arbitrary H1 elements in 3D on a cube
-class H1_HexahedronElement : public NodalTensorFiniteElement
-{
-private:
-#ifndef MFEM_THREAD_SAFE
-   mutable Vector shape_x, shape_y, shape_z, dshape_x, dshape_y, dshape_z,
-           d2shape_x, d2shape_y, d2shape_z;
-#endif
-
-public:
-   /// Construct the H1_HexahedronElement of order @a p and BasisType @a btype
-   H1_HexahedronElement(const int p, const int btype = BasisType::GaussLobatto);
-   virtual void CalcShape(const IntegrationPoint &ip, Vector &shape) const;
-   virtual void CalcDShape(const IntegrationPoint &ip,
-                           DenseMatrix &dshape) const;
-   virtual void CalcHessian(const IntegrationPoint &ip,
-                            DenseMatrix &Hessian) const;
-   virtual void ProjectDelta(int vertex, Vector &dofs) const;
-};
-
-/// Arbitrary order H1 elements in 1D utilizing the Bernstein basis
-class H1Pos_SegmentElement : public PositiveTensorFiniteElement
-{
-private:
-#ifndef MFEM_THREAD_SAFE
-   // This is to share scratch space between invocations, which helps speed
-   // things up, but with OpenMP, we need one copy per thread. Right now, we
-   // solve this by allocating this space within each function call every time
-   // we call it. Alternatively, we should do some sort thread private thing.
-   // Brunner, Jan 2014
-   mutable Vector shape_x, dshape_x;
-#endif
-
-public:
-   /// Construct the H1Pos_SegmentElement of order @a p
-   H1Pos_SegmentElement(const int p);
-   virtual void CalcShape(const IntegrationPoint &ip, Vector &shape) const;
-   virtual void CalcDShape(const IntegrationPoint &ip,
-                           DenseMatrix &dshape) const;
-   virtual void ProjectDelta(int vertex, Vector &dofs) const;
-};
-
-
-/// Arbitrary order H1 elements in 2D utilizing the Bernstein basis on a square
-class H1Pos_QuadrilateralElement : public PositiveTensorFiniteElement
-{
-private:
-#ifndef MFEM_THREAD_SAFE
-   // See comment in H1Pos_SegmentElement
-   mutable Vector shape_x, shape_y, dshape_x, dshape_y;
-#endif
-
-public:
-   /// Construct the H1Pos_QuadrilateralElement of order @a p
-   H1Pos_QuadrilateralElement(const int p);
-   virtual void CalcShape(const IntegrationPoint &ip, Vector &shape) const;
-   virtual void CalcDShape(const IntegrationPoint &ip,
-                           DenseMatrix &dshape) const;
-   virtual void ProjectDelta(int vertex, Vector &dofs) const;
-};
-
-
-/// Arbitrary order H1 serendipity elements in 2D on a quad
-class H1Ser_QuadrilateralElement : public ScalarFiniteElement
-{
-public:
-   /// Construct the H1Ser_QuadrilateralElement of order @a p
-   H1Ser_QuadrilateralElement(const int p);
-   virtual void CalcShape(const IntegrationPoint &ip, Vector &shape) const;
-   virtual void CalcDShape(const IntegrationPoint &ip,
-                           DenseMatrix &dshape) const;
-   virtual void GetLocalInterpolation(ElementTransformation &Trans,
-                                      DenseMatrix &I) const;
-   using FiniteElement::Project;
-};
-
-/// Arbitrary order H1 elements in 3D utilizing the Bernstein basis on a cube
-class H1Pos_HexahedronElement : public PositiveTensorFiniteElement
-{
-private:
-#ifndef MFEM_THREAD_SAFE
-   // See comment in H1Pos_SegementElement.
-   mutable Vector shape_x, shape_y, shape_z, dshape_x, dshape_y, dshape_z;
-#endif
-
-public:
-   /// Construct the H1Pos_HexahedronElement of order @a p
-   H1Pos_HexahedronElement(const int p);
-   virtual void CalcShape(const IntegrationPoint &ip, Vector &shape) const;
-   virtual void CalcDShape(const IntegrationPoint &ip,
-                           DenseMatrix &dshape) const;
-   virtual void ProjectDelta(int vertex, Vector &dofs) const;
-};
-
-
-/// Arbitrary order H1 elements in 2D on a triangle
-class H1_TriangleElement : public NodalFiniteElement
-{
-private:
-#ifndef MFEM_THREAD_SAFE
-   mutable Vector shape_x, shape_y, shape_l, dshape_x, dshape_y, dshape_l, u;
-   mutable Vector ddshape_x, ddshape_y, ddshape_l;
-   mutable DenseMatrix du, ddu;
-#endif
-   DenseMatrixInverse Ti;
-
-public:
-   /// Construct the H1_TriangleElement of order @a p and BasisType @a btype
-   H1_TriangleElement(const int p, const int btype = BasisType::GaussLobatto);
-   virtual void CalcShape(const IntegrationPoint &ip, Vector &shape) const;
-   virtual void CalcDShape(const IntegrationPoint &ip,
-                           DenseMatrix &dshape) const;
-   virtual void CalcHessian(const IntegrationPoint &ip,
-                            DenseMatrix &ddshape) const;
-};
-
-
-/// Arbitrary order H1 elements in 3D  on a tetrahedron
-class H1_TetrahedronElement : public NodalFiniteElement
-{
-private:
-#ifndef MFEM_THREAD_SAFE
-   mutable Vector shape_x, shape_y, shape_z, shape_l;
-   mutable Vector dshape_x, dshape_y, dshape_z, dshape_l, u;
-   mutable Vector ddshape_x, ddshape_y, ddshape_z, ddshape_l;
-   mutable DenseMatrix du, ddu;
-#endif
-   DenseMatrixInverse Ti;
-
-public:
-   /// Construct the H1_TetrahedronElement of order @a p and BasisType @a btype
-   H1_TetrahedronElement(const int p,
-                         const int btype = BasisType::GaussLobatto);
-   virtual void CalcShape(const IntegrationPoint &ip, Vector &shape) const;
-   virtual void CalcDShape(const IntegrationPoint &ip,
-                           DenseMatrix &dshape) const;
-   virtual void CalcHessian(const IntegrationPoint &ip,
-                            DenseMatrix &ddshape) const;
-};
-
-
-/// Arbitrary order H1 elements in 2D utilizing the Bernstein basis on a triangle
-class H1Pos_TriangleElement : public PositiveFiniteElement
-{
-protected:
-#ifndef MFEM_THREAD_SAFE
-   mutable Vector m_shape, dshape_1d;
-   mutable DenseMatrix m_dshape;
-#endif
-   Array<int> dof_map;
-
-public:
-   /// Construct the H1Pos_TriangleElement of order @a p
-   H1Pos_TriangleElement(const int p);
-
-   // The size of shape is (p+1)(p+2)/2 (dof).
-   static void CalcShape(const int p, const double x, const double y,
-                         double *shape);
-
-   // The size of dshape_1d is p+1; the size of dshape is (dof x dim).
-   static void CalcDShape(const int p, const double x, const double y,
-                          double *dshape_1d, double *dshape);
-
-   virtual void CalcShape(const IntegrationPoint &ip, Vector &shape) const;
-   virtual void CalcDShape(const IntegrationPoint &ip,
-                           DenseMatrix &dshape) const;
-};
-
-
-/// Arbitrary order H1 elements in 3D utilizing the Bernstein basis on a
-/// tetrahedron
-class H1Pos_TetrahedronElement : public PositiveFiniteElement
-{
-protected:
-#ifndef MFEM_THREAD_SAFE
-   mutable Vector m_shape, dshape_1d;
-   mutable DenseMatrix m_dshape;
-#endif
-   Array<int> dof_map;
-
-public:
-   /// Construct the H1Pos_TetrahedronElement of order @a p
-   H1Pos_TetrahedronElement(const int p);
-
-   // The size of shape is (p+1)(p+2)(p+3)/6 (dof).
-   static void CalcShape(const int p, const double x, const double y,
-                         const double z, double *shape);
-
-   // The size of dshape_1d is p+1; the size of dshape is (dof x dim).
-   static void CalcDShape(const int p, const double x, const double y,
-                          const double z, double *dshape_1d, double *dshape);
-
-   virtual void CalcShape(const IntegrationPoint &ip, Vector &shape) const;
-   virtual void CalcDShape(const IntegrationPoint &ip,
-                           DenseMatrix &dshape) const;
-};
-
-
-/// Arbitrary order H1 elements in 3D on a wedge
-class H1_WedgeElement : public NodalFiniteElement
-{
-private:
-#ifndef MFEM_THREAD_SAFE
-   mutable Vector t_shape, s_shape;
-   mutable DenseMatrix t_dshape, s_dshape;
-#endif
-   Array<int> t_dof, s_dof;
-
-   H1_TriangleElement TriangleFE;
-   H1_SegmentElement  SegmentFE;
-
-public:
-   /// Construct the H1_WedgeElement of order @a p and BasisType @a btype
-   H1_WedgeElement(const int p,
-                   const int btype = BasisType::GaussLobatto);
-   virtual void CalcShape(const IntegrationPoint &ip, Vector &shape) const;
-   virtual void CalcDShape(const IntegrationPoint &ip,
-                           DenseMatrix &dshape) const;
-};
-
-/// Class for linear FE on wedge
-class BiLinear3DFiniteElement : public H1_WedgeElement
-{
-public:
-   /// Construct a linear FE on wedge
-   BiLinear3DFiniteElement() : H1_WedgeElement(1) {}
-};
-
-/// Class for quadratic FE on wedge
-class BiQuadratic3DFiniteElement : public H1_WedgeElement
-{
-public:
-   /// Construct a quadratic FE on wedge
-   BiQuadratic3DFiniteElement() : H1_WedgeElement(2) {}
-};
-
-/// Class for cubic FE on wedge
-class BiCubic3DFiniteElement : public H1_WedgeElement
-{
-public:
-   /// Construct a cubic FE on wedge
-   BiCubic3DFiniteElement() : H1_WedgeElement(3) {}
-};
-
-/// Arbitrary order H1 elements in 3D utilizing the Bernstein basis on a wedge
-class H1Pos_WedgeElement : public PositiveFiniteElement
-{
-protected:
-#ifndef MFEM_THREAD_SAFE
-   mutable Vector t_shape, s_shape;
-   mutable DenseMatrix t_dshape, s_dshape;
-#endif
-   Array<int> t_dof, s_dof;
-
-   H1Pos_TriangleElement TriangleFE;
-   H1Pos_SegmentElement  SegmentFE;
-
-public:
-   /// Construct the H1Pos_WedgeElement of order @a p
-   H1Pos_WedgeElement(const int p);
-
-   virtual void CalcShape(const IntegrationPoint &ip, Vector &shape) const;
-   virtual void CalcDShape(const IntegrationPoint &ip,
-                           DenseMatrix &dshape) const;
-};
-
-
-/// Arbitrary L2 elements in 1D on a segment
-class L2_SegmentElement : public NodalTensorFiniteElement
-{
-private:
-#ifndef MFEM_THREAD_SAFE
-   mutable Vector shape_x, dshape_x;
-#endif
-
-public:
-   /// Construct the L2_SegmentElement of order @a p and BasisType @a btype
-   L2_SegmentElement(const int p, const int btype = BasisType::GaussLegendre);
-   virtual void CalcShape(const IntegrationPoint &ip, Vector &shape) const;
-   virtual void CalcDShape(const IntegrationPoint &ip,
-                           DenseMatrix &dshape) const;
-   virtual void ProjectDelta(int vertex, Vector &dofs) const;
-};
-
-/// Arbitrary order L2 elements in 1D utilizing the Bernstein basis on a segment
-class L2Pos_SegmentElement : public PositiveTensorFiniteElement
-{
-private:
-#ifndef MFEM_THREAD_SAFE
-   mutable Vector shape_x, dshape_x;
-#endif
-
-public:
-   /// Construct the L2Pos_SegmentElement of order @a p
-   L2Pos_SegmentElement(const int p);
-   virtual void CalcShape(const IntegrationPoint &ip, Vector &shape) const;
-   virtual void CalcDShape(const IntegrationPoint &ip,
-                           DenseMatrix &dshape) const;
-   virtual void ProjectDelta(int vertex, Vector &dofs) const;
-};
-
-
-/// Arbitrary order L2 elements in 2D on a square
-class L2_QuadrilateralElement : public NodalTensorFiniteElement
-{
-private:
-#ifndef MFEM_THREAD_SAFE
-   mutable Vector shape_x, shape_y, dshape_x, dshape_y;
-#endif
-
-public:
-   /// Construct the L2_QuadrilateralElement of order @a p and BasisType @a btype
-   L2_QuadrilateralElement(const int p,
-                           const int btype = BasisType::GaussLegendre);
-   virtual void CalcShape(const IntegrationPoint &ip, Vector &shape) const;
-   virtual void CalcDShape(const IntegrationPoint &ip,
-                           DenseMatrix &dshape) const;
-   virtual void ProjectDelta(int vertex, Vector &dofs) const;
-   virtual void ProjectCurl(const FiniteElement &fe,
-                            ElementTransformation &Trans,
-                            DenseMatrix &curl) const
-   { ProjectCurl_2D(fe, Trans, curl); }
-};
-
-/// Arbitrary order L2 elements in 2D utilizing the Bernstein basis on a square
-class L2Pos_QuadrilateralElement : public PositiveTensorFiniteElement
-{
-private:
-#ifndef MFEM_THREAD_SAFE
-   mutable Vector shape_x, shape_y, dshape_x, dshape_y;
-#endif
-
-public:
-   /// Construct the L2Pos_QuadrilateralElement of order @a p
-   L2Pos_QuadrilateralElement(const int p);
-   virtual void CalcShape(const IntegrationPoint &ip, Vector &shape) const;
-   virtual void CalcDShape(const IntegrationPoint &ip,
-                           DenseMatrix &dshape) const;
-   virtual void ProjectDelta(int vertex, Vector &dofs) const;
-};
-
-/// Arbitrary order L2 elements in 3D on a cube
-class L2_HexahedronElement : public NodalTensorFiniteElement
-{
-private:
-#ifndef MFEM_THREAD_SAFE
-   mutable Vector shape_x, shape_y, shape_z, dshape_x, dshape_y, dshape_z;
-#endif
-
-public:
-   /// Construct the L2_HexahedronElement of order @a p and BasisType @a btype
-   L2_HexahedronElement(const int p,
-                        const int btype = BasisType::GaussLegendre);
-   virtual void CalcShape(const IntegrationPoint &ip, Vector &shape) const;
-   virtual void CalcDShape(const IntegrationPoint &ip,
-                           DenseMatrix &dshape) const;
-   virtual void ProjectDelta(int vertex, Vector &dofs) const;
-};
-
-
-/// Arbitrary order L2 elements in 3D utilizing the Bernstein basis on a cube
-class L2Pos_HexahedronElement : public PositiveTensorFiniteElement
-{
-private:
-#ifndef MFEM_THREAD_SAFE
-   mutable Vector shape_x, shape_y, shape_z, dshape_x, dshape_y, dshape_z;
-#endif
-
-public:
-   /// Construct the L2Pos_HexahedronElement of order @a p
-   L2Pos_HexahedronElement(const int p);
-   virtual void CalcShape(const IntegrationPoint &ip, Vector &shape) const;
-   virtual void CalcDShape(const IntegrationPoint &ip,
-                           DenseMatrix &dshape) const;
-   virtual void ProjectDelta(int vertex, Vector &dofs) const;
-};
-
-
-/// Arbitrary order L2 elements in 2D on a triangle
-class L2_TriangleElement : public NodalFiniteElement
-{
-private:
-#ifndef MFEM_THREAD_SAFE
-   mutable Vector shape_x, shape_y, shape_l, dshape_x, dshape_y, dshape_l, u;
-   mutable DenseMatrix du;
-#endif
-   DenseMatrixInverse Ti;
-
-public:
-   /// Construct the L2_TriangleElement of order @a p and BasisType @a btype
-   L2_TriangleElement(const int p,
-                      const int btype = BasisType::GaussLegendre);
-   virtual void CalcShape(const IntegrationPoint &ip, Vector &shape) const;
-   virtual void CalcDShape(const IntegrationPoint &ip,
-                           DenseMatrix &dshape) const;
-   virtual void ProjectDelta(int vertex, Vector &dofs) const;
-   virtual void ProjectCurl(const FiniteElement &fe,
-                            ElementTransformation &Trans,
-                            DenseMatrix &curl) const
-   { ProjectCurl_2D(fe, Trans, curl); }
-};
-
-/// Arbitrary order L2 elements in 2D utilizing the Bernstein basis on a triangle
-class L2Pos_TriangleElement : public PositiveFiniteElement
-{
-private:
-#ifndef MFEM_THREAD_SAFE
-   mutable Vector dshape_1d;
-#endif
-
-public:
-   /// Construct the L2Pos_TriangleElement of order @a p
-   L2Pos_TriangleElement(const int p);
-   virtual void CalcShape(const IntegrationPoint &ip, Vector &shape) const;
-   virtual void CalcDShape(const IntegrationPoint &ip,
-                           DenseMatrix &dshape) const;
-   virtual void ProjectDelta(int vertex, Vector &dofs) const;
-};
-
-
-/// Arbitrary order L2 elements in 3D on a tetrahedron
-class L2_TetrahedronElement : public NodalFiniteElement
-{
-private:
-#ifndef MFEM_THREAD_SAFE
-   mutable Vector shape_x, shape_y, shape_z, shape_l;
-   mutable Vector dshape_x, dshape_y, dshape_z, dshape_l, u;
-   mutable DenseMatrix du;
-#endif
-   DenseMatrixInverse Ti;
-
-public:
-   /// Construct the L2_TetrahedronElement of order @a p and BasisType @a btype
-   L2_TetrahedronElement(const int p,
-                         const int btype = BasisType::GaussLegendre);
-   virtual void CalcShape(const IntegrationPoint &ip, Vector &shape) const;
-   virtual void CalcDShape(const IntegrationPoint &ip,
-                           DenseMatrix &dshape) const;
-   virtual void ProjectDelta(int vertex, Vector &dofs) const;
-};
-
-
-/// Arbitrary order L2 elements in 3D utilizing the Bernstein basis on a
-/// tetrahedron
-class L2Pos_TetrahedronElement : public PositiveFiniteElement
-{
-private:
-#ifndef MFEM_THREAD_SAFE
-   mutable Vector dshape_1d;
-#endif
-
-public:
-   /// Construct the L2Pos_TetrahedronElement of order @a p
-   L2Pos_TetrahedronElement(const int p);
-   virtual void CalcShape(const IntegrationPoint &ip, Vector &shape) const;
-   virtual void CalcDShape(const IntegrationPoint &ip,
-                           DenseMatrix &dshape) const;
-   virtual void ProjectDelta(int vertex, Vector &dofs) const;
-};
-
-
-/// Arbitrary order L2 elements in 3D on a wedge
-class L2_WedgeElement : public NodalFiniteElement
-{
-private:
-#ifndef MFEM_THREAD_SAFE
-   mutable Vector t_shape, s_shape;
-   mutable DenseMatrix t_dshape, s_dshape;
-#endif
-   Array<int> t_dof, s_dof;
-
-   L2_TriangleElement TriangleFE;
-   L2_SegmentElement  SegmentFE;
-
-public:
-   /// Construct the L2_WedgeElement of order @a p and BasisType @a btype
-   L2_WedgeElement(const int p,
-                   const int btype = BasisType::GaussLegendre);
-   virtual void CalcShape(const IntegrationPoint &ip, Vector &shape) const;
-   virtual void CalcDShape(const IntegrationPoint &ip,
-                           DenseMatrix &dshape) const;
-};
-
-/// A 0th order L2 element on a Wedge
-class P0WedgeFiniteElement : public L2_WedgeElement
-{
-public:
-   /// Construct the P0WedgeFiniteElement
-   P0WedgeFiniteElement () : L2_WedgeElement(0) {}
-};
-
-/// Arbitrary order L2 elements in 3D utilizing the Bernstein basis on a wedge
-class L2Pos_WedgeElement : public PositiveFiniteElement
-{
-protected:
-#ifndef MFEM_THREAD_SAFE
-   mutable Vector t_shape, s_shape;
-   mutable DenseMatrix t_dshape, s_dshape;
-#endif
-   Array<int> t_dof, s_dof;
-
-   L2Pos_TriangleElement TriangleFE;
-   L2Pos_SegmentElement  SegmentFE;
-
-public:
-   /// Construct the L2Pos_WedgeElement of order @a p
-   L2Pos_WedgeElement(const int p);
-
-   virtual void CalcShape(const IntegrationPoint &ip, Vector &shape) const;
-   virtual void CalcDShape(const IntegrationPoint &ip,
-                           DenseMatrix &dshape) const;
-};
-
-/// Arbitrary order Raviart-Thomas elements in 2D on a square
-class RT_QuadrilateralElement : public VectorTensorFiniteElement
-{
-private:
-   static const double nk[8];
-
-#ifndef MFEM_THREAD_SAFE
-   mutable Vector shape_cx, shape_ox, shape_cy, shape_oy;
-   mutable Vector dshape_cx, dshape_cy;
-#endif
-   Array<int> dof2nk;
-   const double *cp;
-
-public:
-   /** @brief Construct the RT_QuadrilateralElement of order @a p and closed and
-       open BasisType @a cb_type and @a ob_type */
-   RT_QuadrilateralElement(const int p,
-                           const int cb_type = BasisType::GaussLobatto,
-                           const int ob_type = BasisType::GaussLegendre);
-   virtual void CalcVShape(const IntegrationPoint &ip,
-                           DenseMatrix &shape) const;
-   virtual void CalcVShape(ElementTransformation &Trans,
-                           DenseMatrix &shape) const
-   { CalcVShape_RT(Trans, shape); }
-   virtual void CalcDivShape(const IntegrationPoint &ip,
-                             Vector &divshape) const;
-   virtual void GetLocalInterpolation(ElementTransformation &Trans,
-                                      DenseMatrix &I) const
-   { LocalInterpolation_RT(*this, nk, dof2nk, Trans, I); }
-   virtual void GetLocalRestriction(ElementTransformation &Trans,
-                                    DenseMatrix &R) const
-   { LocalRestriction_RT(nk, dof2nk, Trans, R); }
-   virtual void GetTransferMatrix(const FiniteElement &fe,
-                                  ElementTransformation &Trans,
-                                  DenseMatrix &I) const
-   { LocalInterpolation_RT(CheckVectorFE(fe), nk, dof2nk, Trans, I); }
-   using FiniteElement::Project;
-   virtual void Project(VectorCoefficient &vc,
-                        ElementTransformation &Trans, Vector &dofs) const
-   {
-      if (obasis1d.IsIntegratedType()) { ProjectIntegrated(vc, Trans, dofs); }
-      else { Project_RT(nk, dof2nk, vc, Trans, dofs); }
-   }
-   virtual void ProjectFromNodes(Vector &vc, ElementTransformation &Trans,
-                                 Vector &dofs) const
-   { Project_RT(nk, dof2nk, vc, Trans, dofs); }
-   virtual void ProjectMatrixCoefficient(
-      MatrixCoefficient &mc, ElementTransformation &T, Vector &dofs) const
-   { ProjectMatrixCoefficient_RT(nk, dof2nk, mc, T, dofs); }
-   virtual void Project(const FiniteElement &fe, ElementTransformation &Trans,
-                        DenseMatrix &I) const
-   { Project_RT(nk, dof2nk, fe, Trans, I); }
-   // Gradient + rotation = Curl: H1 -> H(div)
-   virtual void ProjectGrad(const FiniteElement &fe,
-                            ElementTransformation &Trans,
-                            DenseMatrix &grad) const
-   { ProjectGrad_RT(nk, dof2nk, fe, Trans, grad); }
-   // Curl = Gradient + rotation: H1 -> H(div)
-   virtual void ProjectCurl(const FiniteElement &fe,
-                            ElementTransformation &Trans,
-                            DenseMatrix &curl) const
-   { ProjectGrad_RT(nk, dof2nk, fe, Trans, curl); }
-
-protected:
-   void ProjectIntegrated(VectorCoefficient &vc, ElementTransformation &Trans,
-                          Vector &dofs) const;
-};
-
-
-/// Arbitrary order Raviart-Thomas elements in 3D on a cube
-class RT_HexahedronElement : public VectorTensorFiniteElement
-{
-   static const double nk[18];
-
-#ifndef MFEM_THREAD_SAFE
-   mutable Vector shape_cx, shape_ox, shape_cy, shape_oy, shape_cz, shape_oz;
-   mutable Vector dshape_cx, dshape_cy, dshape_cz;
-#endif
-   Array<int> dof2nk;
-   const double *cp;
-
-public:
-   /** @brief Construct the RT_HexahedronElement of order @a p and closed and
-       open BasisType @a cb_type and @a ob_type */
-   RT_HexahedronElement(const int p,
-                        const int cb_type = BasisType::GaussLobatto,
-                        const int ob_type = BasisType::GaussLegendre);
-
-   virtual void CalcVShape(const IntegrationPoint &ip,
-                           DenseMatrix &shape) const;
-   virtual void CalcVShape(ElementTransformation &Trans,
-                           DenseMatrix &shape) const
-   { CalcVShape_RT(Trans, shape); }
-   virtual void CalcDivShape(const IntegrationPoint &ip,
-                             Vector &divshape) const;
-   virtual void GetLocalInterpolation(ElementTransformation &Trans,
-                                      DenseMatrix &I) const
-   { LocalInterpolation_RT(*this, nk, dof2nk, Trans, I); }
-   virtual void GetLocalRestriction(ElementTransformation &Trans,
-                                    DenseMatrix &R) const
-   { LocalRestriction_RT(nk, dof2nk, Trans, R); }
-   virtual void GetTransferMatrix(const FiniteElement &fe,
-                                  ElementTransformation &Trans,
-                                  DenseMatrix &I) const
-   { LocalInterpolation_RT(CheckVectorFE(fe), nk, dof2nk, Trans, I); }
-   using FiniteElement::Project;
-   virtual void Project(VectorCoefficient &vc,
-                        ElementTransformation &Trans, Vector &dofs) const
-   {
-      if (obasis1d.IsIntegratedType()) { ProjectIntegrated(vc, Trans, dofs); }
-      else { Project_RT(nk, dof2nk, vc, Trans, dofs); }
-   }
-   virtual void ProjectFromNodes(Vector &vc, ElementTransformation &Trans,
-                                 Vector &dofs) const
-   { Project_RT(nk, dof2nk, vc, Trans, dofs); }
-   virtual void ProjectMatrixCoefficient(
-      MatrixCoefficient &mc, ElementTransformation &T, Vector &dofs) const
-   { ProjectMatrixCoefficient_RT(nk, dof2nk, mc, T, dofs); }
-   virtual void Project(const FiniteElement &fe, ElementTransformation &Trans,
-                        DenseMatrix &I) const
-   { Project_RT(nk, dof2nk, fe, Trans, I); }
-   virtual void ProjectCurl(const FiniteElement &fe,
-                            ElementTransformation &Trans,
-                            DenseMatrix &curl) const
-   { ProjectCurl_RT(nk, dof2nk, fe, Trans, curl); }
-
-protected:
-   void ProjectIntegrated(VectorCoefficient &vc,
-                          ElementTransformation &Trans,
-                          Vector &dofs) const;
-};
-
-
-/// Arbitrary order Raviart-Thomas elements in 2D on a triangle
-class RT_TriangleElement : public VectorFiniteElement
-{
-   static const double nk[6], c;
-
-#ifndef MFEM_THREAD_SAFE
-   mutable Vector shape_x, shape_y, shape_l;
-   mutable Vector dshape_x, dshape_y, dshape_l;
-   mutable DenseMatrix u;
-   mutable Vector divu;
-#endif
-   Array<int> dof2nk;
-   DenseMatrixInverse Ti;
-
-public:
-   /// Construct the RT_TriangleElement of order @a p
-   RT_TriangleElement(const int p);
-   virtual void CalcVShape(const IntegrationPoint &ip,
-                           DenseMatrix &shape) const;
-   virtual void CalcVShape(ElementTransformation &Trans,
-                           DenseMatrix &shape) const
-   { CalcVShape_RT(Trans, shape); }
-   virtual void CalcDivShape(const IntegrationPoint &ip,
-                             Vector &divshape) const;
-   virtual void GetLocalInterpolation(ElementTransformation &Trans,
-                                      DenseMatrix &I) const
-   { LocalInterpolation_RT(*this, nk, dof2nk, Trans, I); }
-   virtual void GetLocalRestriction(ElementTransformation &Trans,
-                                    DenseMatrix &R) const
-   { LocalRestriction_RT(nk, dof2nk, Trans, R); }
-   virtual void GetTransferMatrix(const FiniteElement &fe,
-                                  ElementTransformation &Trans,
-                                  DenseMatrix &I) const
-   { LocalInterpolation_RT(CheckVectorFE(fe), nk, dof2nk, Trans, I); }
-   using FiniteElement::Project;
-   virtual void Project(VectorCoefficient &vc,
-                        ElementTransformation &Trans, Vector &dofs) const
-   { Project_RT(nk, dof2nk, vc, Trans, dofs); }
-   virtual void ProjectFromNodes(Vector &vc, ElementTransformation &Trans,
-                                 Vector &dofs) const
-   { Project_RT(nk, dof2nk, vc, Trans, dofs); }
-   virtual void ProjectMatrixCoefficient(
-      MatrixCoefficient &mc, ElementTransformation &T, Vector &dofs) const
-   { ProjectMatrixCoefficient_RT(nk, dof2nk, mc, T, dofs); }
-   virtual void Project(const FiniteElement &fe, ElementTransformation &Trans,
-                        DenseMatrix &I) const
-   { Project_RT(nk, dof2nk, fe, Trans, I); }
-   // Gradient + rotation = Curl: H1 -> H(div)
-   virtual void ProjectGrad(const FiniteElement &fe,
-                            ElementTransformation &Trans,
-                            DenseMatrix &grad) const
-   { ProjectGrad_RT(nk, dof2nk, fe, Trans, grad); }
-   // Curl = Gradient + rotation: H1 -> H(div)
-   virtual void ProjectCurl(const FiniteElement &fe,
-                            ElementTransformation &Trans,
-                            DenseMatrix &curl) const
-   { ProjectGrad_RT(nk, dof2nk, fe, Trans, curl); }
-};
-
-
-/// Arbitrary order Raviart-Thomas elements in 3D on a tetrahedron
-class RT_TetrahedronElement : public VectorFiniteElement
-{
-   static const double nk[12], c;
-
-#ifndef MFEM_THREAD_SAFE
-   mutable Vector shape_x, shape_y, shape_z, shape_l;
-   mutable Vector dshape_x, dshape_y, dshape_z, dshape_l;
-   mutable DenseMatrix u;
-   mutable Vector divu;
-#endif
-   Array<int> dof2nk;
-   DenseMatrixInverse Ti;
-
-public:
-   /// Construct the RT_TetrahedronElement of order @a p
-   RT_TetrahedronElement(const int p);
-   virtual void CalcVShape(const IntegrationPoint &ip,
-                           DenseMatrix &shape) const;
-   virtual void CalcVShape(ElementTransformation &Trans,
-                           DenseMatrix &shape) const
-   { CalcVShape_RT(Trans, shape); }
-   virtual void CalcDivShape(const IntegrationPoint &ip,
-                             Vector &divshape) const;
-   virtual void GetLocalInterpolation(ElementTransformation &Trans,
-                                      DenseMatrix &I) const
-   { LocalInterpolation_RT(*this, nk, dof2nk, Trans, I); }
-   virtual void GetLocalRestriction(ElementTransformation &Trans,
-                                    DenseMatrix &R) const
-   { LocalRestriction_RT(nk, dof2nk, Trans, R); }
-   virtual void GetTransferMatrix(const FiniteElement &fe,
-                                  ElementTransformation &Trans,
-                                  DenseMatrix &I) const
-   { LocalInterpolation_RT(CheckVectorFE(fe), nk, dof2nk, Trans, I); }
-   using FiniteElement::Project;
-   virtual void Project(VectorCoefficient &vc,
-                        ElementTransformation &Trans, Vector &dofs) const
-   { Project_RT(nk, dof2nk, vc, Trans, dofs); }
-   virtual void ProjectFromNodes(Vector &vc, ElementTransformation &Trans,
-                                 Vector &dofs) const
-   { Project_RT(nk, dof2nk, vc, Trans, dofs); }
-   virtual void ProjectMatrixCoefficient(
-      MatrixCoefficient &mc, ElementTransformation &T, Vector &dofs) const
-   { ProjectMatrixCoefficient_RT(nk, dof2nk, mc, T, dofs); }
-   virtual void Project(const FiniteElement &fe, ElementTransformation &Trans,
-                        DenseMatrix &I) const
-   { Project_RT(nk, dof2nk, fe, Trans, I); }
-   virtual void ProjectCurl(const FiniteElement &fe,
-                            ElementTransformation &Trans,
-                            DenseMatrix &curl) const
-   { ProjectCurl_RT(nk, dof2nk, fe, Trans, curl); }
-};
-
-class RT_WedgeElement : public VectorFiniteElement
-{
-   static const double nk[15];
-
-#ifndef MFEM_THREAD_SAFE
-   mutable Vector      tl2_shape;
-   mutable Vector      sh1_shape;
-   mutable DenseMatrix trt_shape;
-   mutable Vector      sl2_shape;
-   mutable DenseMatrix sh1_dshape;
-   mutable Vector      trt_dshape;
-#endif
-   Array<int> dof2nk, t_dof, s_dof;
-
-   // The RT_Wedge is implemented as the sum of tensor products of
-   // lower dimensional basis funcgtions.
-   // Specifically: L2TriangleFE x H1SegmentFE + RTTriangle x L2SegmentFE
-   L2_TriangleElement L2TriangleFE;
-   RT_TriangleElement RTTriangleFE;
-   H1_SegmentElement  H1SegmentFE;
-   L2_SegmentElement  L2SegmentFE;
-
-public:
-   RT_WedgeElement(const int p);
-   virtual void CalcVShape(const IntegrationPoint &ip,
-                           DenseMatrix &shape) const;
-   virtual void CalcVShape(ElementTransformation &Trans,
-                           DenseMatrix &shape) const
-   { CalcVShape_RT(Trans, shape); }
-   virtual void CalcDivShape(const IntegrationPoint &ip,
-                             Vector &divshape) const;
-   virtual void GetLocalInterpolation(ElementTransformation &Trans,
-                                      DenseMatrix &I) const
-   { LocalInterpolation_RT(*this, nk, dof2nk, Trans, I); }
-   virtual void GetLocalRestriction(ElementTransformation &Trans,
-                                    DenseMatrix &R) const
-   { LocalRestriction_RT(nk, dof2nk, Trans, R); }
-   virtual void GetTransferMatrix(const FiniteElement &fe,
-                                  ElementTransformation &Trans,
-                                  DenseMatrix &I) const
-   { LocalInterpolation_RT(CheckVectorFE(fe), nk, dof2nk, Trans, I); }
-   using FiniteElement::Project;
-   virtual void Project(VectorCoefficient &vc,
-                        ElementTransformation &Trans, Vector &dofs) const
-   { Project_RT(nk, dof2nk, vc, Trans, dofs); }
-   virtual void ProjectMatrixCoefficient(
-      MatrixCoefficient &mc, ElementTransformation &T, Vector &dofs) const
-   { ProjectMatrixCoefficient_RT(nk, dof2nk, mc, T, dofs); }
-   virtual void Project(const FiniteElement &fe, ElementTransformation &Trans,
-                        DenseMatrix &I) const
-   { Project_RT(nk, dof2nk, fe, Trans, I); }
-   virtual void ProjectCurl(const FiniteElement &fe,
-                            ElementTransformation &Trans,
-                            DenseMatrix &curl) const
-   { ProjectCurl_RT(nk, dof2nk, fe, Trans, curl); }
-};
-
-
-/// Arbitrary order Nedelec elements in 3D on a cube
-class ND_HexahedronElement : public VectorTensorFiniteElement
-{
-   static const double tk[18];
-#ifndef MFEM_THREAD_SAFE
-   mutable Vector shape_cx, shape_ox, shape_cy, shape_oy, shape_cz, shape_oz;
-   mutable Vector dshape_cx, dshape_cy, dshape_cz;
-#endif
-   Array<int> dof2tk;
-   const double *cp;
-
-public:
-   /** @brief Construct the ND_HexahedronElement of order @a p and closed and
-       open BasisType @a cb_type and @a ob_type */
-   ND_HexahedronElement(const int p,
-                        const int cb_type = BasisType::GaussLobatto,
-                        const int ob_type = BasisType::GaussLegendre);
-
-   virtual void CalcVShape(const IntegrationPoint &ip,
-                           DenseMatrix &shape) const;
-
-   virtual void CalcVShape(ElementTransformation &Trans,
-                           DenseMatrix &shape) const
-   { CalcVShape_ND(Trans, shape); }
-
-   virtual void CalcCurlShape(const IntegrationPoint &ip,
-                              DenseMatrix &curl_shape) const;
-
-   virtual void GetLocalInterpolation(ElementTransformation &Trans,
-                                      DenseMatrix &I) const
-   { LocalInterpolation_ND(*this, tk, dof2tk, Trans, I); }
-
-   virtual void GetLocalRestriction(ElementTransformation &Trans,
-                                    DenseMatrix &R) const
-   { LocalRestriction_ND(tk, dof2tk, Trans, R); }
-
-   virtual void GetTransferMatrix(const FiniteElement &fe,
-                                  ElementTransformation &Trans,
-                                  DenseMatrix &I) const
-   { LocalInterpolation_ND(CheckVectorFE(fe), tk, dof2tk, Trans, I); }
-
-   using FiniteElement::Project;
-
-   virtual void Project(VectorCoefficient &vc,
-                        ElementTransformation &Trans, Vector &dofs) const
-   {
-      if (obasis1d.IsIntegratedType()) { ProjectIntegrated(vc, Trans, dofs); }
-      else { Project_ND(tk, dof2tk, vc, Trans, dofs); }
-   }
-
-   virtual void ProjectFromNodes(Vector &vc, ElementTransformation &Trans,
-                                 Vector &dofs) const
-   { Project_ND(tk, dof2tk, vc, Trans, dofs); }
-
-   virtual void ProjectMatrixCoefficient(
-      MatrixCoefficient &mc, ElementTransformation &T, Vector &dofs) const
-   { ProjectMatrixCoefficient_ND(tk, dof2tk, mc, T, dofs); }
-
-   virtual void Project(const FiniteElement &fe,
-                        ElementTransformation &Trans,
-                        DenseMatrix &I) const
-   { Project_ND(tk, dof2tk, fe, Trans, I); }
-
-   virtual void ProjectGrad(const FiniteElement &fe,
-                            ElementTransformation &Trans,
-                            DenseMatrix &grad) const
-   { ProjectGrad_ND(tk, dof2tk, fe, Trans, grad); }
-
-   virtual void ProjectCurl(const FiniteElement &fe,
-                            ElementTransformation &Trans,
-                            DenseMatrix &curl) const
-   { ProjectCurl_ND(tk, dof2tk, fe, Trans, curl); }
-
-protected:
-   void ProjectIntegrated(VectorCoefficient &vc,
-                          ElementTransformation &Trans,
-                          Vector &dofs) const;
-};
-
-
-/// Arbitrary order Nedelec elements in 2D on a square
-class ND_QuadrilateralElement : public VectorTensorFiniteElement
-{
-   static const double tk[8];
-
-#ifndef MFEM_THREAD_SAFE
-   mutable Vector shape_cx, shape_ox, shape_cy, shape_oy;
-   mutable Vector dshape_cx, dshape_cy;
-#endif
-   Array<int> dof2tk;
-   const double *cp;
-
-public:
-   /** @brief Construct the ND_QuadrilateralElement of order @a p and closed and
-       open BasisType @a cb_type and @a ob_type */
-   ND_QuadrilateralElement(const int p,
-                           const int cb_type = BasisType::GaussLobatto,
-                           const int ob_type = BasisType::GaussLegendre);
-   virtual void CalcVShape(const IntegrationPoint &ip,
-                           DenseMatrix &shape) const;
-   virtual void CalcVShape(ElementTransformation &Trans,
-                           DenseMatrix &shape) const
-   { CalcVShape_ND(Trans, shape); }
-   virtual void CalcCurlShape(const IntegrationPoint &ip,
-                              DenseMatrix &curl_shape) const;
-   virtual void GetLocalInterpolation(ElementTransformation &Trans,
-                                      DenseMatrix &I) const
-   { LocalInterpolation_ND(*this, tk, dof2tk, Trans, I); }
-   virtual void GetLocalRestriction(ElementTransformation &Trans,
-                                    DenseMatrix &R) const
-   { LocalRestriction_ND(tk, dof2tk, Trans, R); }
-   virtual void GetTransferMatrix(const FiniteElement &fe,
-                                  ElementTransformation &Trans,
-                                  DenseMatrix &I) const
-   { LocalInterpolation_ND(CheckVectorFE(fe), tk, dof2tk, Trans, I); }
-   using FiniteElement::Project;
-   virtual void Project(VectorCoefficient &vc,
-                        ElementTransformation &Trans, Vector &dofs) const
-   {
-      if (obasis1d.IsIntegratedType()) { ProjectIntegrated(vc, Trans, dofs); }
-      else { Project_ND(tk, dof2tk, vc, Trans, dofs); }
-   }
-   virtual void ProjectFromNodes(Vector &vc, ElementTransformation &Trans,
-                                 Vector &dofs) const
-   { Project_ND(tk, dof2tk, vc, Trans, dofs); }
-   virtual void ProjectMatrixCoefficient(
-      MatrixCoefficient &mc, ElementTransformation &T, Vector &dofs) const
-   { ProjectMatrixCoefficient_ND(tk, dof2tk, mc, T, dofs); }
-   virtual void Project(const FiniteElement &fe,
-                        ElementTransformation &Trans,
-                        DenseMatrix &I) const
-   { Project_ND(tk, dof2tk, fe, Trans, I); }
-   virtual void ProjectGrad(const FiniteElement &fe,
-                            ElementTransformation &Trans,
-                            DenseMatrix &grad) const
-   { ProjectGrad_ND(tk, dof2tk, fe, Trans, grad); }
-
-protected:
-   void ProjectIntegrated(VectorCoefficient &vc,
-                          ElementTransformation &Trans,
-                          Vector &dofs) const;
-};
-
-
-/// Arbitrary order Nedelec elements in 3D on a tetrahedron
-class ND_TetrahedronElement : public VectorFiniteElement
-{
-   static const double tk[18], c;
-
-#ifndef MFEM_THREAD_SAFE
-   mutable Vector shape_x, shape_y, shape_z, shape_l;
-   mutable Vector dshape_x, dshape_y, dshape_z, dshape_l;
-   mutable DenseMatrix u;
-#endif
-   Array<int> dof2tk;
-   DenseMatrixInverse Ti;
-
-public:
-   /// Construct the ND_TetrahedronElement of order @a p
-   ND_TetrahedronElement(const int p);
-   virtual void CalcVShape(const IntegrationPoint &ip,
-                           DenseMatrix &shape) const;
-   virtual void CalcVShape(ElementTransformation &Trans,
-                           DenseMatrix &shape) const
-   { CalcVShape_ND(Trans, shape); }
-   virtual void CalcCurlShape(const IntegrationPoint &ip,
-                              DenseMatrix &curl_shape) const;
-   virtual void GetLocalInterpolation(ElementTransformation &Trans,
-                                      DenseMatrix &I) const
-   { LocalInterpolation_ND(*this, tk, dof2tk, Trans, I); }
-   virtual void GetLocalRestriction(ElementTransformation &Trans,
-                                    DenseMatrix &R) const
-   { LocalRestriction_ND(tk, dof2tk, Trans, R); }
-   virtual void GetTransferMatrix(const FiniteElement &fe,
-                                  ElementTransformation &Trans,
-                                  DenseMatrix &I) const
-   { LocalInterpolation_ND(CheckVectorFE(fe), tk, dof2tk, Trans, I); }
-   using FiniteElement::Project;
-   virtual void Project(VectorCoefficient &vc,
-                        ElementTransformation &Trans, Vector &dofs) const
-   { Project_ND(tk, dof2tk, vc, Trans, dofs); }
-   virtual void ProjectFromNodes(Vector &vc, ElementTransformation &Trans,
-                                 Vector &dofs) const
-   { Project_ND(tk, dof2tk, vc, Trans, dofs); }
-   virtual void ProjectMatrixCoefficient(
-      MatrixCoefficient &mc, ElementTransformation &T, Vector &dofs) const
-   { ProjectMatrixCoefficient_ND(tk, dof2tk, mc, T, dofs); }
-   virtual void Project(const FiniteElement &fe,
-                        ElementTransformation &Trans,
-                        DenseMatrix &I) const
-   { Project_ND(tk, dof2tk, fe, Trans, I); }
-   virtual void ProjectGrad(const FiniteElement &fe,
-                            ElementTransformation &Trans,
-                            DenseMatrix &grad) const
-   { ProjectGrad_ND(tk, dof2tk, fe, Trans, grad); }
-
-   virtual void ProjectCurl(const FiniteElement &fe,
-                            ElementTransformation &Trans,
-                            DenseMatrix &curl) const
-   { ProjectCurl_ND(tk, dof2tk, fe, Trans, curl); }
-};
-
-/// Arbitrary order Nedelec elements in 2D on a triangle
-class ND_TriangleElement : public VectorFiniteElement
-{
-   static const double tk[8], c;
-
-#ifndef MFEM_THREAD_SAFE
-   mutable Vector shape_x, shape_y, shape_l;
-   mutable Vector dshape_x, dshape_y, dshape_l;
-   mutable DenseMatrix u;
-   mutable Vector curlu;
-#endif
-   Array<int> dof2tk;
-   DenseMatrixInverse Ti;
-
-public:
-   /// Construct the ND_TriangleElement of order @a p
-   ND_TriangleElement(const int p);
-   virtual void CalcVShape(const IntegrationPoint &ip,
-                           DenseMatrix &shape) const;
-   virtual void CalcVShape(ElementTransformation &Trans,
-                           DenseMatrix &shape) const
-   { CalcVShape_ND(Trans, shape); }
-   virtual void CalcCurlShape(const IntegrationPoint &ip,
-                              DenseMatrix &curl_shape) const;
-   virtual void GetLocalInterpolation(ElementTransformation &Trans,
-                                      DenseMatrix &I) const
-   { LocalInterpolation_ND(*this, tk, dof2tk, Trans, I); }
-   virtual void GetLocalRestriction(ElementTransformation &Trans,
-                                    DenseMatrix &R) const
-   { LocalRestriction_ND(tk, dof2tk, Trans, R); }
-   virtual void GetTransferMatrix(const FiniteElement &fe,
-                                  ElementTransformation &Trans,
-                                  DenseMatrix &I) const
-   { LocalInterpolation_ND(CheckVectorFE(fe), tk, dof2tk, Trans, I); }
-   using FiniteElement::Project;
-   virtual void Project(VectorCoefficient &vc,
-                        ElementTransformation &Trans, Vector &dofs) const
-   { Project_ND(tk, dof2tk, vc, Trans, dofs); }
-   virtual void ProjectFromNodes(Vector &vc, ElementTransformation &Trans,
-                                 Vector &dofs) const
-   { Project_ND(tk, dof2tk, vc, Trans, dofs); }
-   virtual void ProjectMatrixCoefficient(
-      MatrixCoefficient &mc, ElementTransformation &T, Vector &dofs) const
-   { ProjectMatrixCoefficient_ND(tk, dof2tk, mc, T, dofs); }
-   virtual void Project(const FiniteElement &fe,
-                        ElementTransformation &Trans,
-                        DenseMatrix &I) const
-   { Project_ND(tk, dof2tk, fe, Trans, I); }
-   virtual void ProjectGrad(const FiniteElement &fe,
-                            ElementTransformation &Trans,
-                            DenseMatrix &grad) const
-   { ProjectGrad_ND(tk, dof2tk, fe, Trans, grad); }
-};
-
-
-/// Arbitrary order Nedelec elements in 1D on a segment
-class ND_SegmentElement : public VectorFiniteElement
-{
-   static const double tk[1];
-
-   Poly_1D::Basis &obasis1d;
-   Array<int> dof2tk;
-
-public:
-   /** @brief Construct the ND_SegmentElement of order @a p and open
-       BasisType @a ob_type */
-   ND_SegmentElement(const int p, const int ob_type = BasisType::GaussLegendre);
-   virtual void CalcShape(const IntegrationPoint &ip, Vector &shape) const
-   { obasis1d.Eval(ip.x, shape); }
-   virtual void CalcVShape(const IntegrationPoint &ip,
-                           DenseMatrix &shape) const;
-   virtual void CalcVShape(ElementTransformation &Trans,
-                           DenseMatrix &shape) const
-   { CalcVShape_ND(Trans, shape); }
-   // virtual void CalcCurlShape(const IntegrationPoint &ip,
-   //                            DenseMatrix &curl_shape) const;
-   virtual void GetLocalInterpolation(ElementTransformation &Trans,
-                                      DenseMatrix &I) const
-   { LocalInterpolation_ND(*this, tk, dof2tk, Trans, I); }
-   virtual void GetLocalRestriction(ElementTransformation &Trans,
-                                    DenseMatrix &R) const
-   { LocalRestriction_ND(tk, dof2tk, Trans, R); }
-   virtual void GetTransferMatrix(const FiniteElement &fe,
-                                  ElementTransformation &Trans,
-                                  DenseMatrix &I) const
-   { LocalInterpolation_ND(CheckVectorFE(fe), tk, dof2tk, Trans, I); }
-   using FiniteElement::Project;
-   virtual void Project(VectorCoefficient &vc,
-                        ElementTransformation &Trans, Vector &dofs) const
-   { Project_ND(tk, dof2tk, vc, Trans, dofs); }
-   virtual void ProjectMatrixCoefficient(
-      MatrixCoefficient &mc, ElementTransformation &T, Vector &dofs) const
-   { ProjectMatrixCoefficient_ND(tk, dof2tk, mc, T, dofs); }
-   virtual void Project(const FiniteElement &fe,
-                        ElementTransformation &Trans,
-                        DenseMatrix &I) const
-   { Project_ND(tk, dof2tk, fe, Trans, I); }
-   virtual void ProjectGrad(const FiniteElement &fe,
-                            ElementTransformation &Trans,
-                            DenseMatrix &grad) const
-   { ProjectGrad_ND(tk, dof2tk, fe, Trans, grad); }
-};
-
-
-class ND_WedgeElement : public VectorFiniteElement
-{
-private:
-   static const double tk[15];
-
-#ifndef MFEM_THREAD_SAFE
-   mutable Vector      t1_shape, s1_shape;
-   mutable DenseMatrix tn_shape, sn_shape;
-   mutable DenseMatrix t1_dshape, s1_dshape, tn_dshape;
-#endif
-   Array<int> dof2tk, t_dof, s_dof;
-
-   H1_TriangleElement H1TriangleFE;
-   ND_TriangleElement NDTriangleFE;
-   H1_SegmentElement  H1SegmentFE;
-   ND_SegmentElement  NDSegmentFE;
-
-public:
-   ND_WedgeElement(const int p,
-                   const int cb_type = BasisType::GaussLobatto,
-                   const int ob_type = BasisType::GaussLegendre);
-
-   virtual void CalcVShape(const IntegrationPoint &ip,
-                           DenseMatrix &shape) const;
-
-   virtual void CalcVShape(ElementTransformation &Trans,
-                           DenseMatrix &shape) const
-   { CalcVShape_ND(Trans, shape); }
-
-   virtual void CalcCurlShape(const IntegrationPoint &ip,
-                              DenseMatrix &curl_shape) const;
-
-   virtual void GetLocalInterpolation(ElementTransformation &Trans,
-                                      DenseMatrix &I) const
-   { LocalInterpolation_ND(*this, tk, dof2tk, Trans, I); }
-   virtual void GetLocalRestriction(ElementTransformation &Trans,
-                                    DenseMatrix &R) const
-   { LocalRestriction_ND(tk, dof2tk, Trans, R); }
-   virtual void GetTransferMatrix(const FiniteElement &fe,
-                                  ElementTransformation &Trans,
-                                  DenseMatrix &I) const
-   { LocalInterpolation_ND(CheckVectorFE(fe), tk, dof2tk, Trans, I); }
-
-   using FiniteElement::Project;
-
-   virtual void Project(VectorCoefficient &vc,
-                        ElementTransformation &Trans, Vector &dofs) const
-   { Project_ND(tk, dof2tk, vc, Trans, dofs); }
-
-   virtual void ProjectMatrixCoefficient(
-      MatrixCoefficient &mc, ElementTransformation &T, Vector &dofs) const
-   { ProjectMatrixCoefficient_ND(tk, dof2tk, mc, T, dofs); }
-
-   virtual void Project(const FiniteElement &fe,
-                        ElementTransformation &Trans,
-                        DenseMatrix &I) const
-   { Project_ND(tk, dof2tk, fe, Trans, I); }
-
-   virtual void ProjectGrad(const FiniteElement &fe,
-                            ElementTransformation &Trans,
-                            DenseMatrix &grad) const
-   { ProjectGrad_ND(tk, dof2tk, fe, Trans, grad); }
-
-   virtual void ProjectCurl(const FiniteElement &fe,
-                            ElementTransformation &Trans,
-                            DenseMatrix &curl) const
-   { ProjectCurl_ND(tk, dof2tk, fe, Trans, curl); }
-};
-
-
-/// An arbitrary order and dimension NURBS element
-class NURBSFiniteElement : public ScalarFiniteElement
-{
-protected:
-   mutable Array <const KnotVector*> kv;
-   mutable const int *ijk;
-   mutable int patch, elem;
-   mutable Vector weights;
-
-public:
-   /** @brief Construct NURBSFiniteElement with given
-       @param D    Reference space dimension
-       @param G    Geometry type (of type Geometry::Type)
-       @param Do   Number of degrees of freedom in the FiniteElement
-       @param O    Order/degree of the FiniteElement
-       @param F    FunctionSpace type of the FiniteElement
-    */
-   NURBSFiniteElement(int D, Geometry::Type G, int Do, int O, int F)
-      : ScalarFiniteElement(D, G, Do, O, F)
-   {
-      ijk = NULL;
-      patch = elem = -1;
-      kv.SetSize(dim);
-      weights.SetSize(dof);
-      weights = 1.0;
-   }
-
-   void                 Reset      ()         const { patch = elem = -1; }
-   void                 SetIJK     (const int *IJK) const { ijk = IJK; }
-   int                  GetPatch   ()         const { return patch; }
-   void                 SetPatch   (int p)    const { patch = p; }
-   int                  GetElement ()         const { return elem; }
-   void                 SetElement (int e)    const { elem = e; }
-   Array <const KnotVector*> &KnotVectors()   const { return kv; }
-   Vector              &Weights    ()         const { return weights; }
-   /// Update the NURBSFiniteElement according to the currently set knot vectors
-   virtual void         SetOrder   ()         const { }
-};
-
-
-/// An arbitrary order 1D NURBS element on a segment
-class NURBS1DFiniteElement : public NURBSFiniteElement
-{
-protected:
-   mutable Vector shape_x;
-
-public:
-   /// Construct the NURBS1DFiniteElement of order @a p
-   NURBS1DFiniteElement(int p)
-      : NURBSFiniteElement(1, Geometry::SEGMENT, p + 1, p, FunctionSpace::Qk),
-        shape_x(p + 1) { }
-
-   virtual void SetOrder() const;
-   virtual void CalcShape(const IntegrationPoint &ip, Vector &shape) const;
-   virtual void CalcDShape(const IntegrationPoint &ip,
-                           DenseMatrix &dshape) const;
-   virtual void CalcHessian (const IntegrationPoint &ip,
-                             DenseMatrix &hessian) const;
-};
-
-/// An arbitrary order 2D NURBS element on a square
-class NURBS2DFiniteElement : public NURBSFiniteElement
-{
-protected:
-   mutable Vector u, shape_x, shape_y, dshape_x, dshape_y, d2shape_x, d2shape_y;
-   mutable DenseMatrix du;
-
-public:
-   /// Construct the NURBS2DFiniteElement of order @a p
-   NURBS2DFiniteElement(int p)
-      : NURBSFiniteElement(2, Geometry::SQUARE, (p + 1)*(p + 1), p,
-                           FunctionSpace::Qk),
-        u(dof), shape_x(p + 1), shape_y(p + 1), dshape_x(p + 1),
-        dshape_y(p + 1), d2shape_x(p + 1), d2shape_y(p + 1), du(dof,2)
-   { orders[0] = orders[1] = p; }
-
-   /// Construct the NURBS2DFiniteElement with x-order @a px and y-order @a py
-   NURBS2DFiniteElement(int px, int py)
-      : NURBSFiniteElement(2, Geometry::SQUARE, (px + 1)*(py + 1),
-                           std::max(px, py), FunctionSpace::Qk),
-        u(dof), shape_x(px + 1), shape_y(py + 1), dshape_x(px + 1),
-        dshape_y(py + 1), d2shape_x(px + 1), d2shape_y(py + 1), du(dof,2)
-   { orders[0] = px; orders[1] = py; }
-
-   virtual void SetOrder() const;
-   virtual void CalcShape(const IntegrationPoint &ip, Vector &shape) const;
-   virtual void CalcDShape(const IntegrationPoint &ip,
-                           DenseMatrix &dshape) const;
-   virtual void CalcHessian (const IntegrationPoint &ip,
-                             DenseMatrix &hessian) const;
-};
-
-/// An arbitrary order 3D NURBS element on a cube
-class NURBS3DFiniteElement : public NURBSFiniteElement
-{
-protected:
-   mutable Vector u, shape_x, shape_y, shape_z;
-   mutable Vector dshape_x, dshape_y, dshape_z;
-   mutable Vector d2shape_x, d2shape_y, d2shape_z;
-   mutable DenseMatrix du;
-
-public:
-   /// Construct the NURBS3DFiniteElement of order @a p
-   NURBS3DFiniteElement(int p)
-      : NURBSFiniteElement(3, Geometry::CUBE, (p + 1)*(p + 1)*(p + 1), p,
-                           FunctionSpace::Qk),
-        u(dof), shape_x(p + 1), shape_y(p + 1), shape_z(p + 1),
-        dshape_x(p + 1), dshape_y(p + 1), dshape_z(p + 1),
-        d2shape_x(p + 1), d2shape_y(p + 1), d2shape_z(p + 1), du(dof,3)
-   { orders[0] = orders[1] = orders[2] = p; }
-
-   /// Construct the NURBS3DFiniteElement with x-order @a px and y-order @a py
-   /// and z-order @a pz
-   NURBS3DFiniteElement(int px, int py, int pz)
-      : NURBSFiniteElement(3, Geometry::CUBE, (px + 1)*(py + 1)*(pz + 1),
-                           std::max(std::max(px,py),pz), FunctionSpace::Qk),
-        u(dof), shape_x(px + 1), shape_y(py + 1), shape_z(pz + 1),
-        dshape_x(px + 1), dshape_y(py + 1), dshape_z(pz + 1),
-        d2shape_x(px + 1), d2shape_y(py + 1), d2shape_z(pz + 1), du(dof,3)
-   { orders[0] = px; orders[1] = py; orders[2] = pz; }
-
-   virtual void SetOrder() const;
-   virtual void CalcShape(const IntegrationPoint &ip, Vector &shape) const;
-   virtual void CalcDShape(const IntegrationPoint &ip,
-                           DenseMatrix &dshape) const;
-   virtual void CalcHessian (const IntegrationPoint &ip,
-                             DenseMatrix &hessian) const;
-};
-
-} // namespace mfem
-=======
 #include "fe/fe_base.hpp"
 #include "fe/fe_fixed_order.hpp"
 #include "fe/fe_h1.hpp"
@@ -3407,6 +26,5 @@
 #include "fe/fe_nurbs.hpp"
 #include "fe/fe_pos.hpp"
 #include "fe/fe_ser.hpp"
->>>>>>> bba2c080
 
 #endif