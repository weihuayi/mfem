--- conflicted
+++ resolved
@@ -695,19 +695,13 @@
    bool symmetric;
 
 public:
-<<<<<<< HEAD
+   /// Construct a dim x dim matrix coefficient.
    explicit MatrixCoefficient(int dim, bool symm=false)
    { height = width = dim; time = 0.; symmetric = symm; }
 
+   /// Construct a h x w matrix coefficient.
    MatrixCoefficient(int h, int w, bool symm=false) :
       height(h), width(w), time(0.), symmetric(symm) { }
-=======
-   /// Construct a dim x dim matrix coefficient.
-   explicit MatrixCoefficient(int dim) { height = width = dim; time = 0.; }
-
-   /// Construct a h x w matrix coefficient.
-   MatrixCoefficient(int h, int w) : height(h), width(w), time(0.) { }
->>>>>>> cc3a4475
 
    /// Set the time for time dependent coefficients
    void SetTime(double t) { time = t; }
@@ -808,7 +802,6 @@
       mat.SetSize(0);
    }
 
-<<<<<<< HEAD
    /// Construct a symmetric square matrix coefficient from a C-function
    MatrixFunctionCoefficient(int dim, void (*F)(const Vector &, Vector &),
                              Coefficient *q = NULL)
@@ -820,12 +813,11 @@
       mat.SetSize(0);
    }
 
-=======
    /// Evaluate the matrix coefficient at @a ip.
->>>>>>> cc3a4475
    virtual void Eval(DenseMatrix &K, ElementTransformation &T,
                      const IntegrationPoint &ip);
 
+   /// Evaluate the symmetric matrix coefficient at @a ip.
    virtual void EvalSymmetric(Vector &K, ElementTransformation &T,
                               const IntegrationPoint &ip);
 
