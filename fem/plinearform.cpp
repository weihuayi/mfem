// Copyright (c) 2010-2020, Lawrence Livermore National Security, LLC. Produced
// at the Lawrence Livermore National Laboratory. All Rights reserved. See files
// LICENSE and NOTICE for details. LLNL-CODE-806117.
//
// This file is part of the MFEM library. For more information and source code
// availability visit https://mfem.org.
//
// MFEM is free software; you can redistribute it and/or modify it under the
// terms of the BSD-3 license. We welcome feedback and contributions, see file
// CONTRIBUTING.md for details.

#include "../config/config.hpp"

#ifdef MFEM_USE_MPI

#include "fem.hpp"

namespace mfem
{

void ParLinearForm::Update(ParFiniteElementSpace *pf)
{
   if (pf) { pfes = pf; }
   LinearForm::Update(pfes);
}

void ParLinearForm::Update(ParFiniteElementSpace *pf, Vector &v, int v_offset)
{
   pfes = pf;
   LinearForm::Update(pf,v,v_offset);
}

void ParLinearForm::MakeRef(FiniteElementSpace *f, Vector &v, int v_offset)
{
   LinearForm::MakeRef(f, v, v_offset);
   pfes = dynamic_cast<ParFiniteElementSpace*>(f);
<<<<<<< HEAD
=======
   MFEM_ASSERT(pfes != NULL, "not a ParFiniteElementSpace");
>>>>>>> a40523a7
}

void ParLinearForm::MakeRef(ParFiniteElementSpace *pf, Vector &v, int v_offset)
{
   LinearForm::MakeRef(pf, v, v_offset);
   pfes = pf;
}

void ParLinearForm::ParallelAssemble(Vector &tv)
{
   const Operator* prolong = pfes->GetProlongationMatrix();
   prolong->MultTranspose(*this, tv);
}

HypreParVector *ParLinearForm::ParallelAssemble()
{
   HypreParVector *tv = pfes->NewTrueDofVector();
   const Operator* prolong = pfes->GetProlongationMatrix();
   prolong->MultTranspose(*this, *tv);
   return tv;
}

}

#endif<|MERGE_RESOLUTION|>--- conflicted
+++ resolved
@@ -34,10 +34,7 @@
 {
    LinearForm::MakeRef(f, v, v_offset);
    pfes = dynamic_cast<ParFiniteElementSpace*>(f);
-<<<<<<< HEAD
-=======
    MFEM_ASSERT(pfes != NULL, "not a ParFiniteElementSpace");
->>>>>>> a40523a7
 }
 
 void ParLinearForm::MakeRef(ParFiniteElementSpace *pf, Vector &v, int v_offset)
