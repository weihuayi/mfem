--- conflicted
+++ resolved
@@ -888,10 +888,6 @@
       {
          if (!HaveIntRule(*ir_array, Order))
          {
-<<<<<<< HEAD
-            GenerateIntegrationRule(GeomType, Order);
-            (*ir_array)[Order]->SetOrder(Order);
-=======
             IntegrationRule *ir = GenerateIntegrationRule(GeomType, Order);
             int RealOrder = Order;
             while (RealOrder+1 < ir_array->Size() &&
@@ -900,7 +896,6 @@
                RealOrder++;
             }
             ir->SetOrder(RealOrder);
->>>>>>> 4234d5ff
          }
       }
    }
