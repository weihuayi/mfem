--- conflicted
+++ resolved
@@ -71,8 +71,6 @@
    /// Optimized action-only prolongation operator for conforming meshes. Owned.
    mutable Operator *Pconf;
 
-<<<<<<< HEAD
-=======
    /** Used to indicate that the space is nonconforming (even if the underlying
        mesh has NULL @a ncmesh). This occurs in low-order preconditioning on
        nonconforming meshes. */
@@ -93,7 +91,6 @@
    /// Resets nd_strias flag at constuction or after rebalancing
    void CheckNDSTriaDofs();
 
->>>>>>> d53af78a
    ParNURBSExtension *pNURBSext() const
    { return dynamic_cast<ParNURBSExtension *>(NURBSext); }
 
@@ -192,13 +189,6 @@
                                               const Table *old_elem_dof,
                                               const Table *old_elem_fos);
 
-<<<<<<< HEAD
-protected:
-/// The matrix P (interpolation from true dof to dof). Owned.
-   mutable HypreParMatrix *P;
-    /// The (block-diagonal) matrix R (restriction of dof to true dof). Owned.
-   mutable SparseMatrix *R;
-=======
    /// Updates the internal mesh pointer. @warning @a new_mesh must be
    /// <b>topologically identical</b> to the existing mesh. Used if the address
    /// of the Mesh object has changed, e.g. in @a Mesh::Swap.
@@ -212,7 +202,6 @@
    virtual void CopyProlongationAndRestriction(const FiniteElementSpace &fes,
                                                const Array<int> *perm);
 
->>>>>>> d53af78a
 public:
    // Face-neighbor data
    // Number of face-neighbor dofs
@@ -287,19 +276,11 @@
 
    int GetDofSign(int i)
    { return NURBSext || Nonconforming() ? 1 : ldof_sign[VDofToDof(i)]; }
-<<<<<<< HEAD
-   HYPRE_Int *GetDofOffsets()     const { return dof_offsets; }
-   HYPRE_Int *GetTrueDofOffsets() const { return tdof_offsets; }
-   virtual HYPRE_Int GlobalVSize() const
-   { return Dof_TrueDof_Matrix()->GetGlobalNumRows(); }
-   virtual HYPRE_Int GlobalTrueVSize() const
-=======
    HYPRE_BigInt *GetDofOffsets()     const { return dof_offsets; }
    HYPRE_BigInt *GetTrueDofOffsets() const { return tdof_offsets; }
    HYPRE_BigInt GlobalVSize() const
    { return Dof_TrueDof_Matrix()->GetGlobalNumRows(); }
    HYPRE_BigInt GlobalTrueVSize() const
->>>>>>> d53af78a
    { return Dof_TrueDof_Matrix()->GetGlobalNumCols(); }
 
    /// Return the number of local vector true dofs.
