--- conflicted
+++ resolved
@@ -36,11 +36,8 @@
   staticcond.cpp
   tmop.cpp
   tmop_tools.cpp
-<<<<<<< HEAD
+  gslib.cpp
   transfer.cpp
-=======
-  gslib.cpp
->>>>>>> 248debb3
   )
 
 set(HDRS
@@ -77,11 +74,8 @@
   tintrules.hpp
   tmop.hpp
   tmop_tools.hpp
-<<<<<<< HEAD
+  gslib.hpp
   transfer.hpp
-=======
-  gslib.hpp
->>>>>>> 248debb3
   )
 
 if (MFEM_USE_SIDRE)
