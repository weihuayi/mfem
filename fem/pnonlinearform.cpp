// Copyright (c) 2010-2021, Lawrence Livermore National Security, LLC. Produced
// at the Lawrence Livermore National Laboratory. All Rights reserved. See files
// LICENSE and NOTICE for details. LLNL-CODE-806117.
//
// This file is part of the MFEM library. For more information and source code
// availability visit https://mfem.org.
//
// MFEM is free software; you can redistribute it and/or modify it under the
// terms of the BSD-3 license. We welcome feedback and contributions, see file
// CONTRIBUTING.md for details.

#include "../config/config.hpp"

#ifdef MFEM_USE_MPI

#include "fem.hpp"
#include "../general/forall.hpp"

namespace mfem
{

ParNonlinearForm::ParNonlinearForm(ParFiniteElementSpace *pf)
   : NonlinearForm(pf), pGrad(Operator::Hypre_ParCSR)
{
   X.MakeRef(pf, NULL);
   Y.MakeRef(pf, NULL);
   MFEM_VERIFY(!Serial(), "internal MFEM error");
}

ParNonlinearForm::ParNonlinearForm(ParNonlinearForm &&other)
   : NonlinearForm(std::move(other)), pGrad(other.pGrad.Type())
{
   X.MakeRef(other.fes, other.X.GetData());
   other.X.MakeRef(other.fes, nullptr);
   Y.MakeRef(other.fes, other.Y.GetData());
   other.Y.MakeRef(other.fes, nullptr);
}

ParNonlinearForm& ParNonlinearForm::operator=(ParNonlinearForm &&other)
{
   if (this != &other)
   {
      NonlinearForm::operator=(std::move(other));
      X.MakeRef(other.fes, other.X.GetData());
      other.X.MakeRef(other.fes, nullptr);
      Y.MakeRef(other.fes, other.Y.GetData());
      other.Y.MakeRef(other.fes, nullptr);
   }
   return *this;
}

double ParNonlinearForm::GetParGridFunctionEnergy(const Vector &x) const
{
   double loc_energy, glob_energy;

   loc_energy = GetGridFunctionEnergy(x);

   if (fnfi.Size())
   {
      MFEM_ABORT("TODO: add energy contribution from shared faces");
   }

   MPI_Allreduce(&loc_energy, &glob_energy, 1, MPI_DOUBLE, MPI_SUM,
                 ParFESpace()->GetComm());

   return glob_energy;
}

void ParNonlinearForm::Mult(const Vector &x, Vector &y) const
{
   NonlinearForm::Mult(x, y); // x --(P)--> aux1 --(A_local)--> aux2

   if (fnfi.Size())
   {
      MFEM_VERIFY(!NonlinearForm::ext, "Not implemented (extensions + faces");
      // Terms over shared interior faces in parallel.
      ParFiniteElementSpace *pfes = ParFESpace();
      ParMesh *pmesh = pfes->GetParMesh();
      FaceElementTransformations *tr;
      const FiniteElement *fe1, *fe2;
      Array<int> vdofs1, vdofs2;
      Vector el_x, el_y;

      aux1.HostReadWrite();
      X.MakeRef(aux1, 0); // aux1 contains P.x
      X.ExchangeFaceNbrData();
      const int n_shared_faces = pmesh->GetNSharedFaces();
      for (int i = 0; i < n_shared_faces; i++)
      {
         tr = pmesh->GetSharedFaceTransformations(i, true);
         int Elem2NbrNo = tr->Elem2No - pmesh->GetNE();

         fe1 = pfes->GetFE(tr->Elem1No);
         fe2 = pfes->GetFaceNbrFE(Elem2NbrNo);

         pfes->GetElementVDofs(tr->Elem1No, vdofs1);
         pfes->GetFaceNbrElementVDofs(Elem2NbrNo, vdofs2);

         el_x.SetSize(vdofs1.Size() + vdofs2.Size());
         X.GetSubVector(vdofs1, el_x.GetData());
         X.FaceNbrData().GetSubVector(vdofs2, el_x.GetData() + vdofs1.Size());

         for (int k = 0; k < fnfi.Size(); k++)
         {
            fnfi[k]->AssembleFaceVector(*fe1, *fe2, *tr, el_x, el_y);
            aux2.AddElementVector(vdofs1, el_y.GetData());
         }
      }
   }

   P->MultTranspose(aux2, y);

   const int N = ess_tdof_list.Size();
   const auto idx = ess_tdof_list.Read();
   auto Y = y.ReadWrite();
   MFEM_FORALL(i, N, Y[idx[i]] = 0.0; );
}

const SparseMatrix &ParNonlinearForm::GetLocalGradient(const Vector &x) const
{
   MFEM_VERIFY(NonlinearForm::ext == nullptr,
               "this method is not supported yet with partial assembly");

   NonlinearForm::GetGradient(x); // (re)assemble Grad, no b.c.

   return *Grad;
}

Operator &ParNonlinearForm::GetGradient(const Vector &x) const
{
<<<<<<< HEAD
   using namespace std;
=======
   if (NonlinearForm::ext) { return NonlinearForm::GetGradient(x); }

>>>>>>> d53af78a
   ParFiniteElementSpace *pfes = ParFESpace();

   pGrad.Clear();
   NonlinearForm::GetGradient(x); // (re)assemble Grad, no b.c.
   OperatorHandle dA(pGrad.Type()), Ph(pGrad.Type());

   if (fnfi.Size() == 0)
   {
      dA.MakeSquareBlockDiag(pfes->GetComm(), pfes->GlobalVSize(),
                             pfes->GetDofOffsets(), Grad);
   }
   else
   {
      dA.MakeSquareBlockDiag(pfes->GetComm(), pfes->GlobalVSize(),
                             pfes->GetDofOffsets(), Grad);
      //MFEM_ABORT("TODO: assemble contributions from shared face terms");
   }
<<<<<<< HEAD
=======

   // RAP the local gradient dA.
>>>>>>> d53af78a
   // TODO - construct Dof_TrueDof_Matrix directly in the pGrad format
   Ph.ConvertFrom(pfes->Dof_TrueDof_Matrix());
   pGrad.MakePtAP(dA, Ph);

   // Impose b.c. on pGrad
   OperatorHandle pGrad_e;
   pGrad_e.EliminateRowsCols(pGrad, ess_tdof_list);

   return *pGrad.Ptr();
}

void ParNonlinearForm::Update()
{
   Y.MakeRef(ParFESpace(), NULL);
   X.MakeRef(ParFESpace(), NULL);
   pGrad.Clear();
   NonlinearForm::Update();
}


ParBlockNonlinearForm::ParBlockNonlinearForm(Array<ParFiniteElementSpace *> &pf)
   : BlockNonlinearForm()
{
   pBlockGrad = NULL;
   SetParSpaces(pf);
}

void ParBlockNonlinearForm::SetParSpaces(Array<ParFiniteElementSpace *> &pf)
{
   delete pBlockGrad;
   pBlockGrad = NULL;

   for (int s1=0; s1<fes.Size(); ++s1)
   {
      for (int s2=0; s2<fes.Size(); ++s2)
      {
         delete phBlockGrad(s1,s2);
      }
   }

   Array<FiniteElementSpace *> serialSpaces(pf.Size());

   for (int s=0; s<pf.Size(); s++)
   {
      serialSpaces[s] = (FiniteElementSpace *) pf[s];
   }

   SetSpaces(serialSpaces);

   phBlockGrad.SetSize(fes.Size(), fes.Size());

   for (int s1=0; s1<fes.Size(); ++s1)
   {
      for (int s2=0; s2<fes.Size(); ++s2)
      {
         phBlockGrad(s1,s2) = new OperatorHandle(Operator::Hypre_ParCSR);
      }
   }
}

ParFiniteElementSpace * ParBlockNonlinearForm::ParFESpace(int k)
{
   return (ParFiniteElementSpace *)fes[k];
}

const ParFiniteElementSpace *ParBlockNonlinearForm::ParFESpace(int k) const
{
   return (const ParFiniteElementSpace *)fes[k];
}

// Here, rhs is a true dof vector
void ParBlockNonlinearForm::SetEssentialBC(const
                                           Array<Array<int> *>&bdr_attr_is_ess,
                                           Array<Vector *> &rhs)
{
   Array<Vector *> nullarray(fes.Size());
   nullarray = NULL;

   BlockNonlinearForm::SetEssentialBC(bdr_attr_is_ess, nullarray);

   for (int s = 0; s < fes.Size(); ++s)
   {
      if (rhs[s])
      {
         rhs[s]->SetSubVector(*ess_tdofs[s], 0.0);
      }
   }
}

double ParBlockNonlinearForm::GetEnergy(const Vector &x) const
{
   // xs_true is not modified, so const_cast is okay
   xs_true.Update(const_cast<Vector &>(x), block_trueOffsets);
   xs.Update(block_offsets);

   for (int s = 0; s < fes.Size(); ++s)
   {
      fes[s]->GetProlongationMatrix()->Mult(xs_true.GetBlock(s), xs.GetBlock(s));
   }

   double enloc = BlockNonlinearForm::GetEnergyBlocked(xs);
   double englo = 0.0;

   MPI_Allreduce(&enloc, &englo, 1, MPI_DOUBLE, MPI_SUM,
                 ParFESpace(0)->GetComm());

   return englo;
}

void ParBlockNonlinearForm::Mult(const Vector &x, Vector &y) const
{
   // xs_true is not modified, so const_cast is okay
   xs_true.Update(const_cast<Vector &>(x), block_trueOffsets);
   ys_true.Update(y, block_trueOffsets);
   xs.Update(block_offsets);
   ys.Update(block_offsets);

   for (int s=0; s<fes.Size(); ++s)
   {
      fes[s]->GetProlongationMatrix()->Mult(
         xs_true.GetBlock(s), xs.GetBlock(s));
   }

   BlockNonlinearForm::MultBlocked(xs, ys);

   if (fnfi.Size() > 0)
   {
      MFEM_ABORT("TODO: assemble contributions from shared face terms");
   }

   for (int s=0; s<fes.Size(); ++s)
   {
      fes[s]->GetProlongationMatrix()->MultTranspose(
         ys.GetBlock(s), ys_true.GetBlock(s));

      ys_true.GetBlock(s).SetSubVector(*ess_tdofs[s], 0.0);
   }

   ys_true.SyncFromBlocks();
   y.SyncMemory(ys_true);
}

/// Return the local gradient matrix for the given true-dof vector x
const BlockOperator & ParBlockNonlinearForm::GetLocalGradient(
   const Vector &x) const
{
   // xs_true is not modified, so const_cast is okay
   xs_true.Update(const_cast<Vector &>(x), block_trueOffsets);
   xs.Update(block_offsets);

   for (int s=0; s<fes.Size(); ++s)
   {
      fes[s]->GetProlongationMatrix()->Mult(
         xs_true.GetBlock(s), xs.GetBlock(s));
   }

   // (re)assemble Grad without b.c. into 'Grads'
   BlockNonlinearForm::ComputeGradientBlocked(xs);

   delete BlockGrad;
   BlockGrad = new BlockOperator(block_offsets);

   for (int i = 0; i < fes.Size(); ++i)
   {
      for (int j = 0; j < fes.Size(); ++j)
      {
         BlockGrad->SetBlock(i, j, Grads(i, j));
      }
   }
   return *BlockGrad;
}

// Set the operator type id for the parallel gradient matrix/operator.
void ParBlockNonlinearForm::SetGradientType(Operator::Type tid)
{
   for (int s1=0; s1<fes.Size(); ++s1)
   {
      for (int s2=0; s2<fes.Size(); ++s2)
      {
         phBlockGrad(s1,s2)->SetType(tid);
      }
   }
}

BlockOperator & ParBlockNonlinearForm::GetGradient(const Vector &x) const
{
   if (pBlockGrad == NULL)
   {
      pBlockGrad = new BlockOperator(block_trueOffsets);
   }

   Array<const ParFiniteElementSpace *> pfes(fes.Size());

   for (int s1=0; s1<fes.Size(); ++s1)
   {
      pfes[s1] = ParFESpace(s1);

      for (int s2=0; s2<fes.Size(); ++s2)
      {
         phBlockGrad(s1,s2)->Clear();
      }
   }

   GetLocalGradient(x); // gradients are stored in 'Grads'

   if (fnfi.Size() > 0)
   {
      MFEM_ABORT("TODO: assemble contributions from shared face terms");
   }

   for (int s1=0; s1<fes.Size(); ++s1)
   {
      for (int s2=0; s2<fes.Size(); ++s2)
      {
         OperatorHandle dA(phBlockGrad(s1,s2)->Type()),
                        Ph(phBlockGrad(s1,s2)->Type()),
                        Rh(phBlockGrad(s1,s2)->Type());

         if (s1 == s2)
         {
            dA.MakeSquareBlockDiag(pfes[s1]->GetComm(), pfes[s1]->GlobalVSize(),
                                   pfes[s1]->GetDofOffsets(), Grads(s1,s1));
            Ph.ConvertFrom(pfes[s1]->Dof_TrueDof_Matrix());
            phBlockGrad(s1,s1)->MakePtAP(dA, Ph);

            OperatorHandle Ae;
            Ae.EliminateRowsCols(*phBlockGrad(s1,s1), *ess_tdofs[s1]);
         }
         else
         {
            dA.MakeRectangularBlockDiag(pfes[s1]->GetComm(),
                                        pfes[s1]->GlobalVSize(),
                                        pfes[s2]->GlobalVSize(),
                                        pfes[s1]->GetDofOffsets(),
                                        pfes[s2]->GetDofOffsets(),
                                        Grads(s1,s2));
            Rh.ConvertFrom(pfes[s1]->Dof_TrueDof_Matrix());
            Ph.ConvertFrom(pfes[s2]->Dof_TrueDof_Matrix());

            phBlockGrad(s1,s2)->MakeRAP(Rh, dA, Ph);

            phBlockGrad(s1,s2)->EliminateRows(*ess_tdofs[s1]);
            phBlockGrad(s1,s2)->EliminateCols(*ess_tdofs[s2]);
         }

         pBlockGrad->SetBlock(s1, s2, phBlockGrad(s1,s2)->Ptr());
      }
   }

   return *pBlockGrad;
}

ParBlockNonlinearForm::~ParBlockNonlinearForm()
{
   delete pBlockGrad;
   for (int s1=0; s1<fes.Size(); ++s1)
   {
      for (int s2=0; s2<fes.Size(); ++s2)
      {
         delete phBlockGrad(s1,s2);
      }
   }
}

}

#endif<|MERGE_RESOLUTION|>--- conflicted
+++ resolved
@@ -128,12 +128,8 @@
 
 Operator &ParNonlinearForm::GetGradient(const Vector &x) const
 {
-<<<<<<< HEAD
-   using namespace std;
-=======
    if (NonlinearForm::ext) { return NonlinearForm::GetGradient(x); }
 
->>>>>>> d53af78a
    ParFiniteElementSpace *pfes = ParFESpace();
 
    pGrad.Clear();
@@ -151,11 +147,8 @@
                              pfes->GetDofOffsets(), Grad);
       //MFEM_ABORT("TODO: assemble contributions from shared face terms");
    }
-<<<<<<< HEAD
-=======
 
    // RAP the local gradient dA.
->>>>>>> d53af78a
    // TODO - construct Dof_TrueDof_Matrix directly in the pGrad format
    Ph.ConvertFrom(pfes->Dof_TrueDof_Matrix());
    pGrad.MakePtAP(dA, Ph);
