// Copyright (c) 2010-2020, Lawrence Livermore National Security, LLC. Produced
// at the Lawrence Livermore National Laboratory. All Rights reserved. See files
// LICENSE and NOTICE for details. LLNL-CODE-806117.
//
// This file is part of the MFEM library. For more information and source code
// availability visit https://mfem.org.
//
// MFEM is free software; you can redistribute it and/or modify it under the
// terms of the BSD-3 license. We welcome feedback and contributions, see file
// CONTRIBUTING.md for details.

#include "../general/forall.hpp"
#include "bilininteg.hpp"

namespace mfem
{

void PAHcurlSetup2D(const int Q1D,
                    const int coeffDim,
                    const int NE,
                    const Array<double> &w,
                    const Vector &j,
                    Vector &_coeff,
                    Vector &op);

void PAHcurlSetup3D(const int Q1D,
                    const int coeffDim,
                    const int NE,
                    const Array<double> &w,
                    const Vector &j,
                    Vector &_coeff,
                    Vector &op);

void PAHcurlMassAssembleDiagonal2D(const int D1D,
                                   const int Q1D,
                                   const int NE,
                                   const bool symmetric,
                                   const Array<double> &_Bo,
                                   const Array<double> &_Bc,
                                   const Vector &_op,
                                   Vector &_diag);

void PAHcurlMassAssembleDiagonal3D(const int D1D,
                                   const int Q1D,
                                   const int NE,
                                   const bool symmetric,
                                   const Array<double> &_Bo,
                                   const Array<double> &_Bc,
                                   const Vector &_op,
                                   Vector &_diag);

void PAHcurlMassApply2D(const int D1D,
                        const int Q1D,
                        const int NE,
                        const bool symmetric,
                        const Array<double> &_Bo,
                        const Array<double> &_Bc,
                        const Array<double> &_Bot,
                        const Array<double> &_Bct,
                        const Vector &_op,
                        const Vector &_x,
                        Vector &_y);

void PAHcurlMassApply3D(const int D1D,
                        const int Q1D,
                        const int NE,
                        const bool symmetric,
                        const Array<double> &_Bo,
                        const Array<double> &_Bc,
                        const Array<double> &_Bot,
                        const Array<double> &_Bct,
                        const Vector &_op,
                        const Vector &_x,
                        Vector &_y);

void PAHdivSetup2D(const int Q1D,
                   const int NE,
                   const Array<double> &w,
                   const Vector &j,
                   Vector &_coeff,
                   Vector &op);

void PAHdivSetup3D(const int Q1D,
                   const int NE,
                   const Array<double> &w,
                   const Vector &j,
                   Vector &_coeff,
                   Vector &op);

void PAHcurlH1Apply2D(const int D1D,
                      const int Q1D,
                      const int NE,
                      const Array<double> &_Bc,
                      const Array<double> &_Gc,
                      const Array<double> &_Bot,
                      const Array<double> &_Bct,
                      const Vector &_op,
                      const Vector &_x,
                      Vector &_y);

void PAHcurlH1Apply3D(const int D1D,
                      const int Q1D,
                      const int NE,
                      const Array<double> &_Bc,
                      const Array<double> &_Gc,
                      const Array<double> &_Bot,
                      const Array<double> &_Bct,
                      const Vector &_op,
                      const Vector &_x,
                      Vector &_y);

void PAHdivMassAssembleDiagonal2D(const int D1D,
                                  const int Q1D,
                                  const int NE,
                                  const Array<double> &_Bo,
                                  const Array<double> &_Bc,
                                  const Vector &_op,
                                  Vector &_diag);

void PAHdivMassAssembleDiagonal3D(const int D1D,
                                  const int Q1D,
                                  const int NE,
                                  const Array<double> &_Bo,
                                  const Array<double> &_Bc,
                                  const Vector &_op,
                                  Vector &_diag);

void PAHdivMassApply2D(const int D1D,
                       const int Q1D,
                       const int NE,
                       const Array<double> &_Bo,
                       const Array<double> &_Bc,
                       const Array<double> &_Bot,
                       const Array<double> &_Bct,
                       const Vector &_op,
                       const Vector &_x,
                       Vector &_y);

void PAHdivMassApply3D(const int D1D,
                       const int Q1D,
                       const int NE,
                       const Array<double> &_Bo,
                       const Array<double> &_Bc,
                       const Array<double> &_Bot,
                       const Array<double> &_Bct,
                       const Vector &_op,
                       const Vector &_x,
                       Vector &_y);

void VectorFEMassIntegrator::AssemblePA(const FiniteElementSpace &fes)
{
   // Assumes tensor-product elements
   Mesh *mesh = fes.GetMesh();
   const FiniteElement *fel = fes.GetFE(0);

   const VectorTensorFiniteElement *el =
      dynamic_cast<const VectorTensorFiniteElement*>(fel);
   MFEM_VERIFY(el != NULL, "Only VectorTensorFiniteElement is supported!");

   const IntegrationRule *ir
      = IntRule ? IntRule : &MassIntegrator::GetRule(*el, *el,
                                                     *mesh->GetElementTransformation(0));
   const int dims = el->GetDim();
   MFEM_VERIFY(dims == 2 || dims == 3, "");

   const int symmDims = (dims * (dims + 1)) / 2; // 1x1: 1, 2x2: 3, 3x3: 6
   const int nq = ir->GetNPoints();
   dim = mesh->Dimension();
   MFEM_VERIFY(dim == 2 || dim == 3, "");

   ne = fes.GetNE();
   geom = mesh->GetGeometricFactors(*ir, GeometricFactors::JACOBIANS);
   mapsC = &el->GetDofToQuad(*ir, DofToQuad::TENSOR);
   mapsO = &el->GetDofToQuadOpen(*ir, DofToQuad::TENSOR);
   dofs1D = mapsC->ndof;
   quad1D = mapsC->nqpt;

   MFEM_VERIFY(dofs1D == mapsO->ndof + 1 && quad1D == mapsO->nqpt, "");

   const int MQsymmDim = MQ ? (MQ->GetWidth() * (MQ->GetWidth() + 1)) / 2 : 0;
   const int MQfullDim = MQ ? (MQ->GetHeight() * MQ->GetWidth()) : 0;
   const int MQdim = MQ ? (MQ->IsSymmetric() ? MQsymmDim : MQfullDim) : 0;
   const int coeffDim = MQ ? MQdim : (VQ ? VQ->GetVDim() : 1);

<<<<<<< HEAD
   symmetric = MQ ? MQ->IsSymmetric() : true;

   pa_data.SetSize((symmetric ? symmDims : MQfullDim) * nq * ne,
                   Device::GetMemoryType());
=======
   const int coeffDim = VQ ? VQ->GetVDim() : 1;
>>>>>>> 7de90075

   Vector coeff(coeffDim * ne * nq);
   coeff = 1.0;
   auto coeffh = Reshape(coeff.HostWrite(), coeffDim, nq, ne);
<<<<<<< HEAD
   if (Q || VQ || MQ)
   {
      Vector D(VQ ? coeffDim : 0);
      DenseMatrix M(MQ ? dim : 0);
      Vector Msymm(MQsymmDim);

=======
   if (Q || VQ)
   {
      Vector D(VQ ? coeffDim : 0);
>>>>>>> 7de90075
      if (VQ)
      {
         MFEM_VERIFY(coeffDim == dim, "");
      }
<<<<<<< HEAD
      if (MQ)
      {
         MFEM_VERIFY(coeffDim == MQdim, "");
         MFEM_VERIFY(MQ->GetHeight() == dim && MQ->GetWidth() == dim, "");
      }
=======
>>>>>>> 7de90075

      for (int e=0; e<ne; ++e)
      {
         ElementTransformation *tr = mesh->GetElementTransformation(e);
         for (int p=0; p<nq; ++p)
         {
<<<<<<< HEAD
            if (MQ)
            {
               if (MQ->IsSymmetric())
               {
                  MQ->EvalSymmetric(Msymm, *tr, ir->IntPoint(p));

                  for (int i=0; i<MQsymmDim; ++i)
                  {
                     coeffh(i, p, e) = Msymm[i];
                  }
               }
               else
               {
                  MQ->Eval(M, *tr, ir->IntPoint(p));

                  for (int i=0; i<dim; ++i)
                     for (int j=0; j<dim; ++j)
                     {
                        coeffh(j+(i*dim), p, e) = M(i,j);
                     }
               }
            }
            else if (VQ)
=======
            if (VQ)
>>>>>>> 7de90075
            {
               VQ->Eval(D, *tr, ir->IntPoint(p));
               for (int i=0; i<coeffDim; ++i)
               {
                  coeffh(i, p, e) = D[i];
               }
            }
            else
            {
               coeffh(0, p, e) = Q->Eval(*tr, ir->IntPoint(p));
            }
         }
      }
   }

   fetype = el->GetDerivType();

   if (el->GetDerivType() == mfem::FiniteElement::CURL && dim == 3)
   {
      PAHcurlSetup3D(quad1D, coeffDim, ne, ir->GetWeights(), geom->J,
                     coeff, pa_data);
   }
   else if (el->GetDerivType() == mfem::FiniteElement::CURL && dim == 2)
   {
      PAHcurlSetup2D(quad1D, coeffDim, ne, ir->GetWeights(), geom->J,
                     coeff, pa_data);
   }
   else if (el->GetDerivType() == mfem::FiniteElement::DIV && dim == 3)
   {
      PAHdivSetup3D(quad1D, ne, ir->GetWeights(), geom->J,
                    coeff, pa_data);
   }
   else if (el->GetDerivType() == mfem::FiniteElement::DIV && dim == 2)
   {
      PAHdivSetup2D(quad1D, ne, ir->GetWeights(), geom->J,
                    coeff, pa_data);
   }
   else
   {
      MFEM_ABORT("Unknown kernel.");
   }
}

void VectorFEMassIntegrator::AssembleDiagonalPA(Vector& diag)
{
   if (dim == 3)
   {
      if (fetype == mfem::FiniteElement::CURL)
      {
         PAHcurlMassAssembleDiagonal3D(dofs1D, quad1D, ne, symmetric,
                                       mapsO->B, mapsC->B, pa_data, diag);
      }
      else if (fetype == mfem::FiniteElement::DIV)
      {
         PAHdivMassAssembleDiagonal3D(dofs1D, quad1D, ne,
                                      mapsO->B, mapsC->B, pa_data, diag);
      }
      else
      {
         MFEM_ABORT("Unknown kernel.");
      }
   }
   else
   {
      if (fetype == mfem::FiniteElement::CURL)
      {
         PAHcurlMassAssembleDiagonal2D(dofs1D, quad1D, ne, symmetric,
                                       mapsO->B, mapsC->B, pa_data, diag);
      }
      else if (fetype == mfem::FiniteElement::DIV)
      {
         PAHdivMassAssembleDiagonal2D(dofs1D, quad1D, ne,
                                      mapsO->B, mapsC->B, pa_data, diag);
      }
      else
      {
         MFEM_ABORT("Unknown kernel.");
      }
   }
}

void VectorFEMassIntegrator::AddMultPA(const Vector &x, Vector &y) const
{
   if (dim == 3)
   {
      if (fetype == mfem::FiniteElement::CURL)
      {
         PAHcurlMassApply3D(dofs1D, quad1D, ne, symmetric, mapsO->B, mapsC->B,
                            mapsO->Bt, mapsC->Bt, pa_data, x, y);
      }
      else if (fetype == mfem::FiniteElement::DIV)
      {
         PAHdivMassApply3D(dofs1D, quad1D, ne, mapsO->B, mapsC->B, mapsO->Bt,
                           mapsC->Bt, pa_data, x, y);
      }
      else
      {
         MFEM_ABORT("Unknown kernel.");
      }
   }
   else
   {
      if (fetype == mfem::FiniteElement::CURL)
      {
         PAHcurlMassApply2D(dofs1D, quad1D, ne, symmetric, mapsO->B, mapsC->B,
                            mapsO->Bt, mapsC->Bt, pa_data, x, y);
      }
      else if (fetype == mfem::FiniteElement::DIV)
      {
         PAHdivMassApply2D(dofs1D, quad1D, ne, mapsO->B, mapsC->B, mapsO->Bt,
                           mapsC->Bt, pa_data, x, y);
      }
      else
      {
         MFEM_ABORT("Unknown kernel.");
      }
   }
}

void MixedVectorGradientIntegrator::AssemblePA(const FiniteElementSpace
                                               &trial_fes,
                                               const FiniteElementSpace &test_fes)
{
   // Assumes tensor-product elements, with a vector test space and H^1 trial space.
   Mesh *mesh = trial_fes.GetMesh();
   const FiniteElement *trial_fel = trial_fes.GetFE(0);
   const FiniteElement *test_fel = test_fes.GetFE(0);

   const NodalTensorFiniteElement *trial_el =
      dynamic_cast<const NodalTensorFiniteElement*>(trial_fel);
   MFEM_VERIFY(trial_el != NULL, "Only NodalTensorFiniteElement is supported!");

   const VectorTensorFiniteElement *test_el =
      dynamic_cast<const VectorTensorFiniteElement*>(test_fel);
   MFEM_VERIFY(test_el != NULL, "Only VectorTensorFiniteElement is supported!");

   const IntegrationRule *ir
      = IntRule ? IntRule : &MassIntegrator::GetRule(*trial_el, *trial_el,
                                                     *mesh->GetElementTransformation(0));
   const int dims = trial_el->GetDim();
   MFEM_VERIFY(dims == 2 || dims == 3, "");

   const int symmDims = (dims * (dims + 1)) / 2; // 1x1: 1, 2x2: 3, 3x3: 6
   const int nq = ir->GetNPoints();
   dim = mesh->Dimension();
   MFEM_VERIFY(dim == 2 || dim == 3, "");

   MFEM_VERIFY(trial_el->GetOrder() == test_el->GetOrder(), "");

   ne = trial_fes.GetNE();
   geom = mesh->GetGeometricFactors(*ir, GeometricFactors::JACOBIANS);
   mapsC = &test_el->GetDofToQuad(*ir, DofToQuad::TENSOR);
   mapsO = &test_el->GetDofToQuadOpen(*ir, DofToQuad::TENSOR);
   dofs1D = mapsC->ndof;
   quad1D = mapsC->nqpt;

   MFEM_VERIFY(dofs1D == mapsO->ndof + 1 && quad1D == mapsO->nqpt, "");

   pa_data.SetSize(symmDims * nq * ne, Device::GetMemoryType());

   Vector coeff(ne * nq);
   coeff = 1.0;
   if (Q)
   {
      for (int e=0; e<ne; ++e)
      {
         ElementTransformation *tr = mesh->GetElementTransformation(e);
         for (int p=0; p<nq; ++p)
         {
            coeff[p + (e * nq)] = Q->Eval(*tr, ir->IntPoint(p));
         }
      }
   }

   // Use the same setup functions as VectorFEMassIntegrator.
   if (test_el->GetDerivType() == mfem::FiniteElement::CURL && dim == 3)
   {
      PAHcurlSetup3D(quad1D, 1, ne, ir->GetWeights(), geom->J,
                     coeff, pa_data);
   }
   else if (test_el->GetDerivType() == mfem::FiniteElement::CURL && dim == 2)
   {
      PAHcurlSetup2D(quad1D, 1, ne, ir->GetWeights(), geom->J,
                     coeff, pa_data);
   }
   else
   {
      MFEM_ABORT("Unknown kernel.");
   }
}

void MixedVectorGradientIntegrator::AddMultPA(const Vector &x, Vector &y) const
{
   if (dim == 3)
      PAHcurlH1Apply3D(dofs1D, quad1D, ne, mapsC->B, mapsC->G,
                       mapsO->Bt, mapsC->Bt, pa_data, x, y);
   else if (dim == 2)
      PAHcurlH1Apply2D(dofs1D, quad1D, ne, mapsC->B, mapsC->G,
                       mapsO->Bt, mapsC->Bt, pa_data, x, y);
   else
   {
      MFEM_ABORT("Unsupported dimension!");
   }
}

} // namespace mfem<|MERGE_RESOLUTION|>--- conflicted
+++ resolved
@@ -52,7 +52,6 @@
 void PAHcurlMassApply2D(const int D1D,
                         const int Q1D,
                         const int NE,
-                        const bool symmetric,
                         const Array<double> &_Bo,
                         const Array<double> &_Bc,
                         const Array<double> &_Bot,
@@ -64,7 +63,6 @@
 void PAHcurlMassApply3D(const int D1D,
                         const int Q1D,
                         const int NE,
-                        const bool symmetric,
                         const Array<double> &_Bo,
                         const Array<double> &_Bc,
                         const Array<double> &_Bot,
@@ -177,80 +175,27 @@
 
    MFEM_VERIFY(dofs1D == mapsO->ndof + 1 && quad1D == mapsO->nqpt, "");
 
-   const int MQsymmDim = MQ ? (MQ->GetWidth() * (MQ->GetWidth() + 1)) / 2 : 0;
-   const int MQfullDim = MQ ? (MQ->GetHeight() * MQ->GetWidth()) : 0;
-   const int MQdim = MQ ? (MQ->IsSymmetric() ? MQsymmDim : MQfullDim) : 0;
-   const int coeffDim = MQ ? MQdim : (VQ ? VQ->GetVDim() : 1);
-
-<<<<<<< HEAD
-   symmetric = MQ ? MQ->IsSymmetric() : true;
-
-   pa_data.SetSize((symmetric ? symmDims : MQfullDim) * nq * ne,
-                   Device::GetMemoryType());
-=======
+   pa_data.SetSize(symmDims * nq * ne, Device::GetMemoryType());
+
    const int coeffDim = VQ ? VQ->GetVDim() : 1;
->>>>>>> 7de90075
 
    Vector coeff(coeffDim * ne * nq);
    coeff = 1.0;
    auto coeffh = Reshape(coeff.HostWrite(), coeffDim, nq, ne);
-<<<<<<< HEAD
-   if (Q || VQ || MQ)
+   if (Q || VQ)
    {
       Vector D(VQ ? coeffDim : 0);
-      DenseMatrix M(MQ ? dim : 0);
-      Vector Msymm(MQsymmDim);
-
-=======
-   if (Q || VQ)
-   {
-      Vector D(VQ ? coeffDim : 0);
->>>>>>> 7de90075
       if (VQ)
       {
          MFEM_VERIFY(coeffDim == dim, "");
       }
-<<<<<<< HEAD
-      if (MQ)
-      {
-         MFEM_VERIFY(coeffDim == MQdim, "");
-         MFEM_VERIFY(MQ->GetHeight() == dim && MQ->GetWidth() == dim, "");
-      }
-=======
->>>>>>> 7de90075
 
       for (int e=0; e<ne; ++e)
       {
          ElementTransformation *tr = mesh->GetElementTransformation(e);
          for (int p=0; p<nq; ++p)
          {
-<<<<<<< HEAD
-            if (MQ)
-            {
-               if (MQ->IsSymmetric())
-               {
-                  MQ->EvalSymmetric(Msymm, *tr, ir->IntPoint(p));
-
-                  for (int i=0; i<MQsymmDim; ++i)
-                  {
-                     coeffh(i, p, e) = Msymm[i];
-                  }
-               }
-               else
-               {
-                  MQ->Eval(M, *tr, ir->IntPoint(p));
-
-                  for (int i=0; i<dim; ++i)
-                     for (int j=0; j<dim; ++j)
-                     {
-                        coeffh(j+(i*dim), p, e) = M(i,j);
-                     }
-               }
-            }
-            else if (VQ)
-=======
             if (VQ)
->>>>>>> 7de90075
             {
                VQ->Eval(D, *tr, ir->IntPoint(p));
                for (int i=0; i<coeffDim; ++i)
@@ -338,8 +283,8 @@
    {
       if (fetype == mfem::FiniteElement::CURL)
       {
-         PAHcurlMassApply3D(dofs1D, quad1D, ne, symmetric, mapsO->B, mapsC->B,
-                            mapsO->Bt, mapsC->Bt, pa_data, x, y);
+         PAHcurlMassApply3D(dofs1D, quad1D, ne, mapsO->B, mapsC->B, mapsO->Bt,
+                            mapsC->Bt, pa_data, x, y);
       }
       else if (fetype == mfem::FiniteElement::DIV)
       {
@@ -355,8 +300,8 @@
    {
       if (fetype == mfem::FiniteElement::CURL)
       {
-         PAHcurlMassApply2D(dofs1D, quad1D, ne, symmetric, mapsO->B, mapsC->B,
-                            mapsO->Bt, mapsC->Bt, pa_data, x, y);
+         PAHcurlMassApply2D(dofs1D, quad1D, ne, mapsO->B, mapsC->B, mapsO->Bt,
+                            mapsC->Bt, pa_data, x, y);
       }
       else if (fetype == mfem::FiniteElement::DIV)
       {
