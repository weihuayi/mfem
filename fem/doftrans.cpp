// Copyright (c) 2010-2021, Lawrence Livermore National Security, LLC. Produced
// at the Lawrence Livermore National Laboratory. All Rights reserved. See files
// LICENSE and NOTICE for details. LLNL-CODE-806117.
//
// This file is part of the MFEM library. For more information and source code
// availability visit https://mfem.org.
//
// MFEM is free software; you can redistribute it and/or modify it under the
// terms of the BSD-3 license. We welcome feedback and contributions, see file
// CONTRIBUTING.md for details.

#include "fem.hpp"

namespace mfem
{

void DofTransformation::TransformPrimal(Vector &v) const
{
   TransformPrimal(v.GetData());
}

void DofTransformation::TransformPrimalCols(DenseMatrix &V) const
{
   for (int c=0; c<V.Width(); c++)
   {
      TransformPrimal(V.GetColumn(c));
   }
}

void DofTransformation::TransformDual(Vector &v) const
{
   TransformDual(v.GetData());
}

void DofTransformation::TransformDual(DenseMatrix &V) const
{
   TransformDualCols(V);
   TransformDualRows(V);
}

void DofTransformation::TransformDualRows(DenseMatrix &V) const
{
   Vector row;
   for (int r=0; r<V.Height(); r++)
   {
      V.GetRow(r, row);
      TransformDual(row);
      V.SetRow(r, row);
   }
}

void DofTransformation::TransformDualCols(DenseMatrix &V) const
{
   for (int c=0; c<V.Width(); c++)
   {
      TransformDual(V.GetColumn(c));
   }
}

void DofTransformation::InvTransformPrimal(Vector &v) const
{
   InvTransformPrimal(v.GetData());
}

void TransformPrimal(const DofTransformation *ran_dof_trans,
                     const DofTransformation *dom_dof_trans,
                     DenseMatrix &elmat)
{
   if (ran_dof_trans && dom_dof_trans)
   {
      ran_dof_trans->TransformPrimalCols(elmat);
      dom_dof_trans->TransformDualRows(elmat);
   }
   else if (ran_dof_trans)
   {
      ran_dof_trans->TransformPrimalCols(elmat);
   }
   else if (dom_dof_trans)
   {
      dom_dof_trans->TransformDualRows(elmat);
   }
   else
   {
      // If both transformations are NULL this function should not be called
   }
}

void TransformDual(const DofTransformation *ran_dof_trans,
                   const DofTransformation *dom_dof_trans,
                   DenseMatrix &elmat)
{
   if (ran_dof_trans && dom_dof_trans)
   {
      ran_dof_trans->TransformDualCols(elmat);
      dom_dof_trans->TransformDualRows(elmat);
   }
   else if (ran_dof_trans)
   {
      ran_dof_trans->TransformDualCols(elmat);
   }
   else if (dom_dof_trans)
   {
      dom_dof_trans->TransformDualRows(elmat);
   }
   else
   {
      // If both transformations are NULL this function should not be called
   }
}

void VDofTransformation::TransformPrimal(double *v) const
{
   int size = doftrans_->Size();

   if ((Ordering::Type)ordering_ == Ordering::byNODES || vdim_ == 1)
   {
      for (int i=0; i<vdim_; i++)
      {
         doftrans_->TransformPrimal(&v[i*size]);
      }
   }
   else
   {
      Vector vec(size);
      for (int i=0; i<vdim_; i++)
      {
         for (int j=0; j<size; j++)
         {
            vec(j) = v[j*vdim_+i];
         }
         doftrans_->TransformPrimal(vec);
         for (int j=0; j<size; j++)
         {
            v[j*vdim_+i] = vec(j);
         }
      }
   }
}

void VDofTransformation::InvTransformPrimal(double *v) const
{
   int size = doftrans_->Height();

   if ((Ordering::Type)ordering_ == Ordering::byNODES)
   {
      for (int i=0; i<vdim_; i++)
      {
         doftrans_->InvTransformPrimal(&v[i*size]);
      }
   }
   else
   {
      Vector vec(size);
      for (int i=0; i<vdim_; i++)
      {
         for (int j=0; j<size; j++)
         {
            vec(j) = v[j*vdim_+i];
         }
         doftrans_->InvTransformPrimal(vec);
         for (int j=0; j<size; j++)
         {
            v[j*vdim_+i] = vec(j);
         }
      }
   }
}

void VDofTransformation::TransformDual(double *v) const
{
   int size = doftrans_->Size();

   if ((Ordering::Type)ordering_ == Ordering::byNODES)
   {
      for (int i=0; i<vdim_; i++)
      {
         doftrans_->TransformDual(&v[i*size]);
      }
   }
   else
   {
      Vector vec(size);
      for (int i=0; i<vdim_; i++)
      {
         for (int j=0; j<size; j++)
         {
            vec(j) = v[j*vdim_+i];
         }
         doftrans_->TransformDual(vec);
         for (int j=0; j<size; j++)
         {
            v[j*vdim_+i] = vec(j);
         }
      }
   }
}

const double ND_DofTransformation::T_data[24] =
{
   1.0,  0.0,  0.0,  1.0,
   -1.0, -1.0,  0.0,  1.0,
   0.0,  1.0, -1.0, -1.0,
   1.0,  0.0, -1.0, -1.0,
   -1.0, -1.0,  1.0,  0.0,
   0.0,  1.0,  1.0,  0.0
};

const DenseTensor ND_DofTransformation
::T(const_cast<double*>(ND_DofTransformation::T_data), 2, 2, 6);

const double ND_DofTransformation::TInv_data[24] =
{
   1.0,  0.0,  0.0,  1.0,
   -1.0, -1.0,  0.0,  1.0,
   -1.0, -1.0,  1.0,  0.0,
   1.0,  0.0, -1.0, -1.0,
   0.0,  1.0, -1.0, -1.0,
   0.0,  1.0,  1.0,  0.0
};

const DenseTensor ND_DofTransformation
::TInv(const_cast<double*>(TInv_data), 2, 2, 6);

ND_DofTransformation::ND_DofTransformation(int size, int p)
   : DofTransformation(size),
     order(p)
{
}

ND_TriDofTransformation::ND_TriDofTransformation(int p)
<<<<<<< HEAD
   : ND_DofTransformation(p*(p + 2), p*(p + 2), p)
   , nedofs(order)
   , nfdofs(order*(order-1))
=======
   : ND_DofTransformation(p*(p + 2), p)
>>>>>>> 7762b23d
{
}

void ND_TriDofTransformation::TransformPrimal(double *v) const
{
   MFEM_VERIFY(Fo.Size() >= 1,
               "Face orientations are unset in ND_TriDofTransformation");

   double data[2];
   Vector v2(data, 2);

   // Transform face DoFs
   for (int f=0; f<1; f++)
   {
      for (int i=0; i<nfdofs/2; i++)
      {
         v2 = &v[3*nedofs + f*nfdofs + 2*i];
         T(Fo[f]).Mult(v2, &v[3*nedofs + f*nfdofs + 2*i]);
      }
   }
}

void
ND_TriDofTransformation::InvTransformPrimal(double *v) const
{
   MFEM_VERIFY(Fo.Size() >= 1,
               "Face orientations are unset in ND_TriDofTransformation");

   double data[2];
   Vector v2(data, 2);

   // Transform face DoFs
   for (int f=0; f<1; f++)
   {
      for (int i=0; i<nfdofs/2; i++)
      {
         v2 = &v[3*nedofs + f*nfdofs + 2*i];
         TInv(Fo[f]).Mult(v2, &v[3*nedofs + f*nfdofs + 2*i]);
      }
   }
}

void
ND_TriDofTransformation::TransformDual(double *v) const
{
   MFEM_VERIFY(Fo.Size() >= 1,
               "Face orientations are unset in ND_TriDofTransformation");

   double data[2];
   Vector v2(data, 2);

   // Transform face DoFs
   for (int f=0; f<1; f++)
   {
      for (int i=0; i<nfdofs/2; i++)
      {
         v2 = &v[3*nedofs + f*nfdofs + 2*i];
         TInv(Fo[f]).MultTranspose(v2, &v[3*nedofs + f*nfdofs + 2*i]);
      }
   }
}

ND_TetDofTransformation::ND_TetDofTransformation(int p)
<<<<<<< HEAD
   : ND_DofTransformation(p*(p + 2)*(p + 3)/2, p*(p + 2)*(p + 3)/2, p)
   , nedofs(order)
   , nfdofs(order*(order-1))
=======
   : ND_DofTransformation(p*(p + 2)*(p + 3)/2, p)
>>>>>>> 7762b23d
{
}

void ND_TetDofTransformation::TransformPrimal(double *v) const
{
<<<<<<< HEAD
   MFEM_VERIFY(Fo.Size() >= 4,
               "Face orientations are unset in ND_TetDofTransformation");
=======
   int nedofs = order; // number of DoFs per edge
   int nfdofs = order*(order-1); // number of DoFs per face
>>>>>>> 7762b23d

   double data[2];
   Vector v2(data, 2);

   // Transform face DoFs
   for (int f=0; f<4; f++)
   {
      for (int i=0; i<nfdofs/2; i++)
      {
         v2 = &v[6*nedofs + f*nfdofs + 2*i];
         T(Fo[f]).Mult(v2, &v[6*nedofs + f*nfdofs + 2*i]);
      }
   }
<<<<<<< HEAD

   // Copy interior DoFs
   for (int i=6*nedofs + 4*nfdofs; i<height_; i++)
   {
      v_trans[i] = v[i];
   }
=======
>>>>>>> 7762b23d
}

void
ND_TetDofTransformation::InvTransformPrimal(double *v) const
{
<<<<<<< HEAD
   MFEM_VERIFY(Fo.Size() >= 4,
               "Face orientations are unset in ND_TetDofTransformation");
=======
   int nedofs = order; // number of DoFs per edge
   int nfdofs = order*(order-1); // number of DoFs per face
>>>>>>> 7762b23d

   double data[2];
   Vector v2(data, 2);

   // Transform face DoFs
   for (int f=0; f<4; f++)
   {
      for (int i=0; i<nfdofs/2; i++)
      {
         v2 = &v[6*nedofs + f*nfdofs + 2*i];
         TInv(Fo[f]).Mult(v2, &v[6*nedofs + f*nfdofs + 2*i]);
      }
   }
<<<<<<< HEAD

   // Copy interior DoFs
   for (int i=6*nedofs + 4*nfdofs; i<height_; i++)
   {
      v[i] = v_trans[i];
   }
=======
>>>>>>> 7762b23d
}

void
ND_TetDofTransformation::TransformDual(double *v) const
{
<<<<<<< HEAD
   MFEM_VERIFY(Fo.Size() >= 4,
               "Face orientations are unset in ND_TetDofTransformation");
=======
   int nedofs = order; // number of DoFs per edge
   int nfdofs = order*(order-1); // number of DoFs per face
>>>>>>> 7762b23d

   double data[2];
   Vector v2(data, 2);

   // Transform face DoFs
   for (int f=0; f<4; f++)
   {
      for (int i=0; i<nfdofs/2; i++)
      {
         v2 = &v[6*nedofs + f*nfdofs + 2*i];
         TInv(Fo[f]).MultTranspose(v2, &v[6*nedofs + f*nfdofs + 2*i]);
      }
   }
<<<<<<< HEAD

   // Copy interior DoFs
   for (int i=6*nedofs + 4*nfdofs; i<height_; i++)
   {
      v_trans[i] = v[i];
   }
}


ND_WedgeDofTransformation::ND_WedgeDofTransformation(int p)
   : ND_DofTransformation(3 * p * ((p + 1) * (p + 2))/2,
                          3 * p * ((p + 1) * (p + 2))/2, p)
   , nedofs(order)
   , ntdofs(order*(order-1))
   , nqdofs(2*order*(order-1))
{
}

void ND_WedgeDofTransformation::TransformPrimal(const double *v,
                                                double *v_trans) const
{
   MFEM_VERIFY(Fo.Size() >= 2,
               "Face orientations are unset in ND_WedgeDofTransformation");

   // Copy edge DoFs
   for (int i=0; i<9*nedofs; i++)
   {
      v_trans[i] = v[i];
   }

   // Transform triangular face DoFs
   for (int f=0; f<2; f++)
   {
      for (int i=0; i<ntdofs/2; i++)
      {
         T(Fo[f]).Mult(&v[9*nedofs + f*ntdofs + 2*i],
                       &v_trans[9*nedofs + f*ntdofs + 2*i]);
      }
   }

   // Transform quadrilateral face DoFs
   for (int i=9*nedofs + 2*ntdofs; i<9*nedofs + 2*ntdofs + 3*nqdofs; i++)
   {
      v_trans[i] = v[i];
   }

   // Copy interior DoFs
   for (int i=9*nedofs + 2*ntdofs + 3*nqdofs; i<height_; i++)
   {
      v_trans[i] = v[i];
   }
}

void
ND_WedgeDofTransformation::InvTransformPrimal(const double *v_trans,
                                              double *v) const
{
   MFEM_VERIFY(Fo.Size() >= 2,
               "Face orientations are unset in ND_WedgeDofTransformation");

   // Copy edge DoFs
   for (int i=0; i<9*nedofs; i++)
   {
      v[i] = v_trans[i];
   }

   // Transform triangular face DoFs
   for (int f=0; f<2; f++)
   {
      for (int i=0; i<ntdofs/2; i++)
      {
         TInv(Fo[f]).Mult(&v_trans[9*nedofs + f*ntdofs + 2*i],
                          &v[9*nedofs + f*ntdofs + 2*i]);
      }
   }

   // Transform quadrilateral face DoFs
   for (int i=9*nedofs + 2*ntdofs; i<9*nedofs + 2*ntdofs + 3*nqdofs; i++)
   {
      v[i] = v_trans[i];
   }

   // Copy interior DoFs
   for (int i=9*nedofs + 2*ntdofs + 3*nqdofs; i<height_; i++)
   {
      v[i] = v_trans[i];
   }
}

void
ND_WedgeDofTransformation::TransformDual(const double *v, double *v_trans) const
{
   MFEM_VERIFY(Fo.Size() >= 2,
               "Face orientations are unset in ND_WedgeDofTransformation");

   // Copy edge DoFs
   for (int i=0; i<9*nedofs; i++)
   {
      v_trans[i] = v[i];
   }

   // Transform triangular face DoFs
   for (int f=0; f<2; f++)
   {
      for (int i=0; i<ntdofs/2; i++)
      {
         TInv(Fo[f]).MultTranspose(&v[9*nedofs + f*ntdofs + 2*i],
                                   &v_trans[9*nedofs + f*ntdofs + 2*i]);
      }
   }

   // Transform quadrilateral face DoFs
   for (int i=9*nedofs + 2*ntdofs; i<9*nedofs + 2*ntdofs + 3*nqdofs; i++)
   {
      v_trans[i] = v[i];
   }

   // Copy interior DoFs
   for (int i=9*nedofs + 2*ntdofs + 3*nqdofs; i<height_; i++)
   {
      v_trans[i] = v[i];
   }
=======
>>>>>>> 7762b23d
}

} // namespace mfem<|MERGE_RESOLUTION|>--- conflicted
+++ resolved
@@ -222,19 +222,15 @@
 ::TInv(const_cast<double*>(TInv_data), 2, 2, 6);
 
 ND_DofTransformation::ND_DofTransformation(int size, int p)
-   : DofTransformation(size),
-     order(p)
+   : DofTransformation(size)
+   , order(p)
+   , nedofs(p)
+   , nfdofs(p*(p-1))
 {
 }
 
 ND_TriDofTransformation::ND_TriDofTransformation(int p)
-<<<<<<< HEAD
-   : ND_DofTransformation(p*(p + 2), p*(p + 2), p)
-   , nedofs(order)
-   , nfdofs(order*(order-1))
-=======
    : ND_DofTransformation(p*(p + 2), p)
->>>>>>> 7762b23d
 {
 }
 
@@ -298,25 +294,14 @@
 }
 
 ND_TetDofTransformation::ND_TetDofTransformation(int p)
-<<<<<<< HEAD
-   : ND_DofTransformation(p*(p + 2)*(p + 3)/2, p*(p + 2)*(p + 3)/2, p)
-   , nedofs(order)
-   , nfdofs(order*(order-1))
-=======
    : ND_DofTransformation(p*(p + 2)*(p + 3)/2, p)
->>>>>>> 7762b23d
 {
 }
 
 void ND_TetDofTransformation::TransformPrimal(double *v) const
 {
-<<<<<<< HEAD
    MFEM_VERIFY(Fo.Size() >= 4,
                "Face orientations are unset in ND_TetDofTransformation");
-=======
-   int nedofs = order; // number of DoFs per edge
-   int nfdofs = order*(order-1); // number of DoFs per face
->>>>>>> 7762b23d
 
    double data[2];
    Vector v2(data, 2);
@@ -330,27 +315,13 @@
          T(Fo[f]).Mult(v2, &v[6*nedofs + f*nfdofs + 2*i]);
       }
    }
-<<<<<<< HEAD
-
-   // Copy interior DoFs
-   for (int i=6*nedofs + 4*nfdofs; i<height_; i++)
-   {
-      v_trans[i] = v[i];
-   }
-=======
->>>>>>> 7762b23d
 }
 
 void
 ND_TetDofTransformation::InvTransformPrimal(double *v) const
 {
-<<<<<<< HEAD
    MFEM_VERIFY(Fo.Size() >= 4,
                "Face orientations are unset in ND_TetDofTransformation");
-=======
-   int nedofs = order; // number of DoFs per edge
-   int nfdofs = order*(order-1); // number of DoFs per face
->>>>>>> 7762b23d
 
    double data[2];
    Vector v2(data, 2);
@@ -364,27 +335,13 @@
          TInv(Fo[f]).Mult(v2, &v[6*nedofs + f*nfdofs + 2*i]);
       }
    }
-<<<<<<< HEAD
-
-   // Copy interior DoFs
-   for (int i=6*nedofs + 4*nfdofs; i<height_; i++)
-   {
-      v[i] = v_trans[i];
-   }
-=======
->>>>>>> 7762b23d
 }
 
 void
 ND_TetDofTransformation::TransformDual(double *v) const
 {
-<<<<<<< HEAD
    MFEM_VERIFY(Fo.Size() >= 4,
                "Face orientations are unset in ND_TetDofTransformation");
-=======
-   int nedofs = order; // number of DoFs per edge
-   int nfdofs = order*(order-1); // number of DoFs per face
->>>>>>> 7762b23d
 
    double data[2];
    Vector v2(data, 2);
@@ -398,131 +355,71 @@
          TInv(Fo[f]).MultTranspose(v2, &v[6*nedofs + f*nfdofs + 2*i]);
       }
    }
-<<<<<<< HEAD
-
-   // Copy interior DoFs
-   for (int i=6*nedofs + 4*nfdofs; i<height_; i++)
-   {
-      v_trans[i] = v[i];
-   }
 }
 
 
 ND_WedgeDofTransformation::ND_WedgeDofTransformation(int p)
-   : ND_DofTransformation(3 * p * ((p + 1) * (p + 2))/2,
-                          3 * p * ((p + 1) * (p + 2))/2, p)
-   , nedofs(order)
-   , ntdofs(order*(order-1))
-   , nqdofs(2*order*(order-1))
-{
-}
-
-void ND_WedgeDofTransformation::TransformPrimal(const double *v,
-                                                double *v_trans) const
+   : ND_DofTransformation(3 * p * ((p + 1) * (p + 2))/2, p)
+{
+}
+
+void ND_WedgeDofTransformation::TransformPrimal(double *v) const
 {
    MFEM_VERIFY(Fo.Size() >= 2,
                "Face orientations are unset in ND_WedgeDofTransformation");
 
-   // Copy edge DoFs
-   for (int i=0; i<9*nedofs; i++)
-   {
-      v_trans[i] = v[i];
-   }
+   double data[2];
+   Vector v2(data, 2);
 
    // Transform triangular face DoFs
    for (int f=0; f<2; f++)
    {
-      for (int i=0; i<ntdofs/2; i++)
-      {
-         T(Fo[f]).Mult(&v[9*nedofs + f*ntdofs + 2*i],
-                       &v_trans[9*nedofs + f*ntdofs + 2*i]);
-      }
-   }
-
-   // Transform quadrilateral face DoFs
-   for (int i=9*nedofs + 2*ntdofs; i<9*nedofs + 2*ntdofs + 3*nqdofs; i++)
-   {
-      v_trans[i] = v[i];
-   }
-
-   // Copy interior DoFs
-   for (int i=9*nedofs + 2*ntdofs + 3*nqdofs; i<height_; i++)
-   {
-      v_trans[i] = v[i];
-   }
-}
-
-void
-ND_WedgeDofTransformation::InvTransformPrimal(const double *v_trans,
-                                              double *v) const
+      for (int i=0; i<nfdofs/2; i++)
+      {
+         v2 = &v[9*nedofs + f*nfdofs + 2*i];
+         T(Fo[f]).Mult(v2, &v[9*nedofs + f*nfdofs + 2*i]);
+      }
+   }
+}
+
+void
+ND_WedgeDofTransformation::InvTransformPrimal(double *v) const
 {
    MFEM_VERIFY(Fo.Size() >= 2,
                "Face orientations are unset in ND_WedgeDofTransformation");
 
-   // Copy edge DoFs
-   for (int i=0; i<9*nedofs; i++)
-   {
-      v[i] = v_trans[i];
-   }
+   double data[2];
+   Vector v2(data, 2);
 
    // Transform triangular face DoFs
    for (int f=0; f<2; f++)
    {
-      for (int i=0; i<ntdofs/2; i++)
-      {
-         TInv(Fo[f]).Mult(&v_trans[9*nedofs + f*ntdofs + 2*i],
-                          &v[9*nedofs + f*ntdofs + 2*i]);
-      }
-   }
-
-   // Transform quadrilateral face DoFs
-   for (int i=9*nedofs + 2*ntdofs; i<9*nedofs + 2*ntdofs + 3*nqdofs; i++)
-   {
-      v[i] = v_trans[i];
-   }
-
-   // Copy interior DoFs
-   for (int i=9*nedofs + 2*ntdofs + 3*nqdofs; i<height_; i++)
-   {
-      v[i] = v_trans[i];
-   }
-}
-
-void
-ND_WedgeDofTransformation::TransformDual(const double *v, double *v_trans) const
+      for (int i=0; i<nfdofs/2; i++)
+      {
+         v2 = &v[9*nedofs + f*nfdofs + 2*i];
+         TInv(Fo[f]).Mult(v2, &v[9*nedofs + f*nfdofs + 2*i]);
+      }
+   }
+}
+
+void
+ND_WedgeDofTransformation::TransformDual(double *v) const
 {
    MFEM_VERIFY(Fo.Size() >= 2,
                "Face orientations are unset in ND_WedgeDofTransformation");
 
-   // Copy edge DoFs
-   for (int i=0; i<9*nedofs; i++)
-   {
-      v_trans[i] = v[i];
-   }
+   double data[2];
+   Vector v2(data, 2);
 
    // Transform triangular face DoFs
    for (int f=0; f<2; f++)
    {
-      for (int i=0; i<ntdofs/2; i++)
-      {
-         TInv(Fo[f]).MultTranspose(&v[9*nedofs + f*ntdofs + 2*i],
-                                   &v_trans[9*nedofs + f*ntdofs + 2*i]);
-      }
-   }
-
-   // Transform quadrilateral face DoFs
-   for (int i=9*nedofs + 2*ntdofs; i<9*nedofs + 2*ntdofs + 3*nqdofs; i++)
-   {
-      v_trans[i] = v[i];
-   }
-
-   // Copy interior DoFs
-   for (int i=9*nedofs + 2*ntdofs + 3*nqdofs; i<height_; i++)
-   {
-      v_trans[i] = v[i];
-   }
-=======
->>>>>>> 7762b23d
+      for (int i=0; i<nfdofs/2; i++)
+      {
+         v2 = &v[9*nedofs + f*nfdofs + 2*i];
+         TInv(Fo[f]).MultTranspose(v2, &v[9*nedofs + f*nfdofs + 2*i]);
+      }
+   }
 }
 
 } // namespace mfem