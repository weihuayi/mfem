// Copyright (c) 2010-2020, Lawrence Livermore National Security, LLC. Produced
// at the Lawrence Livermore National Laboratory. All Rights reserved. See files
// LICENSE and NOTICE for details. LLNL-CODE-806117.
//
// This file is part of the MFEM library. For more information and source code
// availability visit https://mfem.org.
//
// MFEM is free software; you can redistribute it and/or modify it under the
// terms of the BSD-3 license. We welcome feedback and contributions, see file
// CONTRIBUTING.md for details.

#include "restriction.hpp"
#include "gridfunc.hpp"
#include "fespace.hpp"
#include "../general/forall.hpp"

namespace mfem
{

ElementRestriction::ElementRestriction(const FiniteElementSpace &f,
                                       ElementDofOrdering e_ordering)
   : fes(f),
     ne(fes.GetNE()),
     vdim(fes.GetVDim()),
     byvdim(fes.GetOrdering() == Ordering::byVDIM),
     ndofs(fes.GetNDofs()),
     dof(ne > 0 ? fes.GetFE(0)->GetDof() : 0),
     nedofs(ne*dof),
     offsets(ndofs+1),
     indices(ne*dof),
     gatherMap(ne*dof)
{
   // Assuming all finite elements are the same.
   height = vdim*ne*dof;
   width = fes.GetVSize();
   const bool dof_reorder = (e_ordering == ElementDofOrdering::LEXICOGRAPHIC);
   const int *dof_map = NULL;
   if (dof_reorder && ne > 0)
   {
      for (int e = 0; e < ne; ++e)
      {
         const FiniteElement *fe = fes.GetFE(e);
         const TensorBasisElement* el =
            dynamic_cast<const TensorBasisElement*>(fe);
         if (el) { continue; }
         mfem_error("Finite element not suitable for lexicographic ordering");
      }
      const FiniteElement *fe = fes.GetFE(0);
      const TensorBasisElement* el =
         dynamic_cast<const TensorBasisElement*>(fe);
      const Array<int> &fe_dof_map = el->GetDofMap();
      MFEM_VERIFY(fe_dof_map.Size() > 0, "invalid dof map");
      dof_map = fe_dof_map.GetData();
   }
   const Table& e2dTable = fes.GetElementToDofTable();
   const int* elementMap = e2dTable.GetJ();
   // We will be keeping a count of how many local nodes point to its global dof
   for (int i = 0; i <= ndofs; ++i)
   {
      offsets[i] = 0;
   }
   for (int e = 0; e < ne; ++e)
   {
      for (int d = 0; d < dof; ++d)
      {
         const int sgid = elementMap[dof*e + d];  // signed
         const int gid = (sgid >= 0) ? sgid : -1 - sgid;
         ++offsets[gid + 1];
      }
   }
   // Aggregate to find offsets for each global dof
   for (int i = 1; i <= ndofs; ++i)
   {
      offsets[i] += offsets[i - 1];
   }
   // For each global dof, fill in all local nodes that point to it
   for (int e = 0; e < ne; ++e)
   {
      for (int d = 0; d < dof; ++d)
      {
         const int sdid = dof_reorder ? dof_map[d] : 0;  // signed
         const int did = (!dof_reorder)?d:(sdid >= 0 ? sdid : -1-sdid);
         const int sgid = elementMap[dof*e + did];  // signed
         const int gid = (sgid >= 0) ? sgid : -1-sgid;
         const int lid = dof*e + d;
         const bool plus = (sgid >= 0 && sdid >= 0) || (sgid < 0 && sdid < 0);
         gatherMap[lid] = plus ? gid : -1-gid;
         indices[offsets[gid]++] = plus ? lid : -1-lid;
      }
   }
   // We shifted the offsets vector by 1 by using it as a counter.
   // Now we shift it back.
   for (int i = ndofs; i > 0; --i)
   {
      offsets[i] = offsets[i - 1];
   }
   offsets[0] = 0;
}

void ElementRestriction::Mult(const Vector& x, Vector& y) const
{
   // Assumes all elements have the same number of dofs
   const int nd = dof;
   const int vd = vdim;
   const bool t = byvdim;
   auto d_x = Reshape(x.Read(), t?vd:ndofs, t?ndofs:vd);
   auto d_y = Reshape(y.Write(), nd, vd, ne);
   auto d_gatherMap = gatherMap.Read();
   MFEM_FORALL(i, dof*ne,
   {
      const int gid = d_gatherMap[i];
      const bool plus = gid >= 0;
      const int j = plus ? gid : -1-gid;
      for (int c = 0; c < vd; ++c)
      {
         const double dofValue = d_x(t?c:j, t?j:c);
         d_y(i % nd, c, i / nd) = plus ? dofValue : -dofValue;
      }
   });
}

void ElementRestriction::MultUnsigned(const Vector& x, Vector& y) const
{
   // Assumes all elements have the same number of dofs
   const int nd = dof;
   const int vd = vdim;
   const bool t = byvdim;
   auto d_x = Reshape(x.Read(), t?vd:ndofs, t?ndofs:vd);
   auto d_y = Reshape(y.Write(), nd, vd, ne);
   auto d_gatherMap = gatherMap.Read();

   MFEM_FORALL(i, dof*ne,
   {
      const int gid = d_gatherMap[i];
      const int j = gid >= 0 ? gid : -1-gid;
      for (int c = 0; c < vd; ++c)
      {
         d_y(i % nd, c, i / nd) = d_x(t?c:j, t?j:c);
      }
   });
}

void ElementRestriction::MultTranspose(const Vector& x, Vector& y) const
{
   // Assumes all elements have the same number of dofs
   const int nd = dof;
   const int vd = vdim;
   const bool t = byvdim;
   auto d_offsets = offsets.Read();
   auto d_indices = indices.Read();
   auto d_x = Reshape(x.Read(), nd, vd, ne);
   auto d_y = Reshape(y.Write(), t?vd:ndofs, t?ndofs:vd);
   MFEM_FORALL(i, ndofs,
   {
      const int offset = d_offsets[i];
      const int nextOffset = d_offsets[i + 1];
      for (int c = 0; c < vd; ++c)
      {
         double dofValue = 0;
         for (int j = offset; j < nextOffset; ++j)
         {
            const int idx_j = (d_indices[j] >= 0) ? d_indices[j] : -1 - d_indices[j];
            dofValue += (d_indices[j] >= 0) ? d_x(idx_j % nd, c,
            idx_j / nd) : -d_x(idx_j % nd, c, idx_j / nd);
         }
         d_y(t?c:i,t?i:c) = dofValue;
      }
   });
}

void ElementRestriction::MultTransposeUnsigned(const Vector& x, Vector& y) const
{
   // Assumes all elements have the same number of dofs
   const int nd = dof;
   const int vd = vdim;
   const bool t = byvdim;
   auto d_offsets = offsets.Read();
   auto d_indices = indices.Read();
   auto d_x = Reshape(x.Read(), nd, vd, ne);
   auto d_y = Reshape(y.Write(), t?vd:ndofs, t?ndofs:vd);
   MFEM_FORALL(i, ndofs,
   {
      const int offset = d_offsets[i];
      const int nextOffset = d_offsets[i + 1];
      for (int c = 0; c < vd; ++c)
      {
         double dofValue = 0;
         for (int j = offset; j < nextOffset; ++j)
         {
            const int idx_j = (d_indices[j] >= 0) ? d_indices[j] : -1 - d_indices[j];
            dofValue += d_x(idx_j % nd, c, idx_j / nd);
         }
         d_y(t?c:i,t?i:c) = dofValue;
      }
   });
}

void ElementRestriction::BooleanMask(Vector& y) const
{
   // Assumes all elements have the same number of dofs
   const int nd = dof;
   const int vd = vdim;
   const bool t = byvdim;

   Array<char> processed(vd * ndofs);
   processed = 0;

   auto d_offsets = offsets.HostRead();
   auto d_indices = indices.HostRead();
   auto d_x = Reshape(processed.HostReadWrite(), t?vd:ndofs, t?ndofs:vd);
   auto d_y = Reshape(y.HostWrite(), nd, vd, ne);
   for (int i = 0; i < ndofs; ++i)
   {
      const int offset = d_offsets[i];
      const int nextOffset = d_offsets[i+1];
      for (int c = 0; c < vd; ++c)
      {
         for (int j = offset; j < nextOffset; ++j)
         {
            const int idx_j = d_indices[j];
            if (d_x(t?c:i,t?i:c))
            {
               d_y(idx_j % nd, c, idx_j / nd) = 0.0;
            }
            else
            {
               d_y(idx_j % nd, c, idx_j / nd) = 1.0;
               d_x(t?c:i,t?i:c) = 1;
            }
         }
      }
   }
}

void ElementRestriction::FillSparseMatrix(const Vector &mat_ea,
                                          SparseMatrix &mat) const
{
   mat.GetMemoryI().New(mat.Height()+1, mat.GetMemoryI().GetMemoryType());
   const int nnz = FillI(mat);
   mat.GetMemoryJ().New(nnz, mat.GetMemoryJ().GetMemoryType());
   mat.GetMemoryData().New(nnz, mat.GetMemoryData().GetMemoryType());
   FillJAndData(mat_ea, mat);
}

template <int MaxNbNbr>
static MFEM_HOST_DEVICE int GetMinElt(const int *my_elts, const int nbElts,
                                      const int *nbr_elts, const int nbrNbElts)
{
<<<<<<< HEAD
   //building the intersection
=======
   // Building the intersection
>>>>>>> 40e633b3
   int inter[MaxNbNbr];
   int cpt = 0;
   for (int i = 0; i < nbElts; i++)
   {
      const int e_i = my_elts[i];
      for (int j = 0; j < nbrNbElts; j++)
      {
         if (e_i==nbr_elts[j])
         {
            inter[cpt] = e_i;
            cpt++;
         }
      }
   }
<<<<<<< HEAD
   //Finding the minimum
=======
   // Finding the minimum
>>>>>>> 40e633b3
   int min = inter[0];
   for (int i = 1; i < cpt; i++)
   {
      if (inter[i] < min)
      {
         min = inter[i];
      }
   }
   return min;
}

/** Returns the index where a non-zero entry should be added and increment the
    number of non-zeros for the row i_L. */
static MFEM_HOST_DEVICE int GetAndIncrementNnzIndex(const int i_L, int* I)
{
   int ind = AtomicAdd(I[i_L],1);
   return ind;
}

int ElementRestriction::FillI(SparseMatrix &mat) const
{
   static constexpr int Max = MaxNbNbr;
   const int all_dofs = ndofs;
   const int vd = vdim;
   const int elt_dofs = dof;
   auto I = mat.ReadWriteI();
   auto d_offsets = offsets.Read();
   auto d_indices = indices.Read();
   auto d_gatherMap = gatherMap.Read();
   MFEM_FORALL(i_L, vd*all_dofs+1,
   {
      I[i_L] = 0;
   });
   MFEM_FORALL(e, ne,
   {
      for (int i = 0; i < elt_dofs; i++)
      {
         int i_elts[Max];
         const int i_E = e*elt_dofs + i;
         const int i_L = d_gatherMap[i_E];
         const int i_offset = d_offsets[i_L];
         const int i_nextOffset = d_offsets[i_L+1];
         const int i_nbElts = i_nextOffset - i_offset;
         for (int e_i = 0; e_i < i_nbElts; ++e_i)
         {
            const int i_E = d_indices[i_offset+e_i];
            i_elts[e_i] = i_E/elt_dofs;
         }
         for (int j = 0; j < elt_dofs; j++)
         {
            const int j_E = e*elt_dofs + j;
            const int j_L = d_gatherMap[j_E];
            const int j_offset = d_offsets[j_L];
            const int j_nextOffset = d_offsets[j_L+1];
            const int j_nbElts = j_nextOffset - j_offset;
            if (i_nbElts == 1 || j_nbElts == 1) // no assembly required
            {
               GetAndIncrementNnzIndex(i_L, I);
            }
            else // assembly required
            {
               int j_elts[Max];
               for (int e_j = 0; e_j < j_nbElts; ++e_j)
               {
                  const int j_E = d_indices[j_offset+e_j];
                  const int elt = j_E/elt_dofs;
                  j_elts[e_j] = elt;
               }
               int min_e = GetMinElt<Max>(i_elts, i_nbElts, j_elts, j_nbElts);
<<<<<<< HEAD
               if (e == min_e) //Rational to add the nnz only once
=======
               if (e == min_e) // add the nnz only once
>>>>>>> 40e633b3
               {
                  GetAndIncrementNnzIndex(i_L, I);
               }
            }
         }
      }
   });
   // We need to sum the entries of I, we do it on CPU as it is very sequential.
   auto h_I = mat.HostReadWriteI();
   const int nTdofs = vd*all_dofs;
   int sum = 0;
   for (int i = 0; i < nTdofs; i++)
   {
      const int nnz = h_I[i];
      h_I[i] = sum;
      sum+=nnz;
   }
   h_I[nTdofs] = sum;
   // We return the number of nnz
   return h_I[nTdofs];
}

void ElementRestriction::FillJAndData(const Vector &ea_data,
                                      SparseMatrix &mat) const
{
   static constexpr int Max = MaxNbNbr;
   const int all_dofs = ndofs;
   const int vd = vdim;
   const int elt_dofs = dof;
   auto I = mat.ReadWriteI();
   auto J = mat.WriteJ();
   auto Data = mat.WriteData();
   auto d_offsets = offsets.Read();
   auto d_indices = indices.Read();
   auto d_gatherMap = gatherMap.Read();
   auto mat_ea = Reshape(ea_data.Read(), elt_dofs, elt_dofs, ne);
   MFEM_FORALL(e, ne,
   {
      for (int i = 0; i < elt_dofs; i++)
      {
         int i_elts[Max];
         int i_B[Max];
         const int i_E = e*elt_dofs + i;
         const int i_L = d_gatherMap[i_E];
         const int i_offset = d_offsets[i_L];
         const int i_nextOffset = d_offsets[i_L+1];
         const int i_nbElts = i_nextOffset - i_offset;
         for (int e_i = 0; e_i < i_nbElts; ++e_i)
         {
            const int i_E = d_indices[i_offset+e_i];
            i_elts[e_i] = i_E/elt_dofs;
            i_B[e_i]    = i_E%elt_dofs;
         }
         for (int j = 0; j < elt_dofs; j++)
         {
            const int j_E = e*elt_dofs + j;
            const int j_L = d_gatherMap[j_E];
            const int j_offset = d_offsets[j_L];
            const int j_nextOffset = d_offsets[j_L+1];
            const int j_nbElts = j_nextOffset - j_offset;
            if (i_nbElts == 1 || j_nbElts == 1) // no assembly required
            {
               const int nnz = GetAndIncrementNnzIndex(i_L, I);
               J[nnz] = j_L;
               Data[nnz] = mat_ea(j,i,e);
            }
            else // assembly required
            {
               int j_elts[Max];
               int j_B[Max];
               for (int e_j = 0; e_j < j_nbElts; ++e_j)
               {
                  const int j_E = d_indices[j_offset+e_j];
                  const int elt = j_E/elt_dofs;
                  j_elts[e_j] = elt;
                  j_B[e_j]    = j_E%elt_dofs;
               }
               int min_e = GetMinElt<Max>(i_elts, i_nbElts, j_elts, j_nbElts);
<<<<<<< HEAD
               if (e == min_e) //Rational to add the nnz only once
=======
               if (e == min_e) // add the nnz only once
>>>>>>> 40e633b3
               {
                  double val = 0.0;
                  for (int i = 0; i < i_nbElts; i++)
                  {
                     const int e_i = i_elts[i];
                     const int i_Bloc = i_B[i];
                     for (int j = 0; j < j_nbElts; j++)
                     {
                        const int e_j = j_elts[j];
                        const int j_Bloc = j_B[j];
                        if (e_i == e_j)
                        {
                           val += mat_ea(j_Bloc, i_Bloc, e_i);
                        }
                     }
                  }
                  const int nnz = GetAndIncrementNnzIndex(i_L, I);
                  J[nnz] = j_L;
                  Data[nnz] = val;
               }
            }
         }
      }
   });
<<<<<<< HEAD
   // We need to shift again the entries of I, we do it on CPU as it is very sequential.
=======
   // We need to shift again the entries of I, we do it on CPU as it is very
   // sequential.
>>>>>>> 40e633b3
   auto h_I = mat.HostReadWriteI();
   const int size = vd*all_dofs;
   for (int i = 0; i < size; i++)
   {
      h_I[size-i] = h_I[size-(i+1)];
   }
   h_I[0] = 0;
}

L2ElementRestriction::L2ElementRestriction(const FiniteElementSpace &fes)
   : ne(fes.GetNE()),
     vdim(fes.GetVDim()),
     byvdim(fes.GetOrdering() == Ordering::byVDIM),
     ndof(ne > 0 ? fes.GetFE(0)->GetDof() : 0),
     ndofs(fes.GetNDofs())
{
   height = vdim*ne*ndof;
   width = vdim*ne*ndof;
}

void L2ElementRestriction::Mult(const Vector &x, Vector &y) const
{
   const int nd = ndof;
   const int vd = vdim;
   const bool t = byvdim;
   auto d_x = Reshape(x.Read(), t?vd:ndofs, t?ndofs:vd);
   auto d_y = Reshape(y.Write(), nd, vd, ne);
   MFEM_FORALL(i, ndofs,
   {
      const int idx = i;
      const int dof = idx % nd;
      const int e = idx / nd;
      for (int c = 0; c < vd; ++c)
      {
         d_y(dof, c, e) = d_x(t?c:idx, t?idx:c);
      }
   });
}

void L2ElementRestriction::MultTranspose(const Vector &x, Vector &y) const
{
   const int nd = ndof;
   const int vd = vdim;
   const bool t = byvdim;
   auto d_x = Reshape(x.Read(), nd, vd, ne);
   auto d_y = Reshape(y.Write(), t?vd:ndofs, t?ndofs:vd);
   MFEM_FORALL(i, ndofs,
   {
      const int idx = i;
      const int dof = idx % nd;
      const int e = idx / nd;
      for (int c = 0; c < vd; ++c)
      {
         d_y(t?c:idx,t?idx:c) = d_x(dof, c, e);
      }
   });
}

void L2ElementRestriction::FillI(SparseMatrix &mat) const
{
   const int elem_dofs = ndof;
   const int vd = vdim;
   auto I = mat.WriteI();
   MFEM_FORALL(dof, ne*elem_dofs*vd,
   {
      I[dof] = elem_dofs;
   });
}

static MFEM_HOST_DEVICE int AddNnz(const int iE, int *I, const int dofs)
{
   int val = AtomicAdd(I[iE],dofs);
   return val;
}

void L2ElementRestriction::FillJAndData(const Vector &ea_data,
                                        SparseMatrix &mat) const
{
   const int elem_dofs = ndof;
   const int vd = vdim;
   auto I = mat.ReadWriteI();
   auto J = mat.WriteJ();
   auto Data = mat.WriteData();
   auto mat_ea = Reshape(ea_data.Read(), elem_dofs, elem_dofs, ne);
   MFEM_FORALL(iE, ne*elem_dofs*vd,
   {
      const int offset = AddNnz(iE,I,elem_dofs);
      const int e = iE/elem_dofs;
      const int i = iE%elem_dofs;
      for (int j = 0; j < elem_dofs; j++)
      {
         J[offset+j] = e*elem_dofs+j;
         Data[offset+j] = mat_ea(j,i,e);
      }
   });
}

<<<<<<< HEAD
/// Return the face degrees of freedom returned in Lexicographic order.
=======
// Return the face degrees of freedom returned in Lexicographic order.
>>>>>>> 40e633b3
void GetFaceDofs(const int dim, const int face_id,
                 const int dof1d, Array<int> &faceMap)
{
   switch (dim)
   {
      case 1:
         switch (face_id)
         {
            case 0: // WEST
               faceMap[0] = 0;
               break;
            case 1: // EAST
               faceMap[0] = dof1d-1;
               break;
         }
         break;
      case 2:
         switch (face_id)
         {
            case 0: // SOUTH
               for (int i = 0; i < dof1d; ++i)
               {
                  faceMap[i] = i;
               }
               break;
            case 1: // EAST
               for (int i = 0; i < dof1d; ++i)
               {
                  faceMap[i] = dof1d-1 + i*dof1d;
               }
               break;
            case 2: // NORTH
               for (int i = 0; i < dof1d; ++i)
               {
                  faceMap[i] = (dof1d-1)*dof1d + i;
               }
               break;
            case 3: // WEST
               for (int i = 0; i < dof1d; ++i)
               {
                  faceMap[i] = i*dof1d;
               }
               break;
         }
         break;
      case 3:
         switch (face_id)
         {
            case 0: // BOTTOM
               for (int i = 0; i < dof1d; ++i)
               {
                  for (int j = 0; j < dof1d; ++j)
                  {
                     faceMap[i+j*dof1d] = i + j*dof1d;
                  }
               }
               break;
            case 1: // SOUTH
               for (int i = 0; i < dof1d; ++i)
               {
                  for (int j = 0; j < dof1d; ++j)
                  {
                     faceMap[i+j*dof1d] = i + j*dof1d*dof1d;
                  }
               }
               break;
            case 2: // EAST
               for (int i = 0; i < dof1d; ++i)
               {
                  for (int j = 0; j < dof1d; ++j)
                  {
                     faceMap[i+j*dof1d] = dof1d-1 + i*dof1d + j*dof1d*dof1d;
                  }
               }
               break;
            case 3: // NORTH
               for (int i = 0; i < dof1d; ++i)
               {
                  for (int j = 0; j < dof1d; ++j)
                  {
                     faceMap[i+j*dof1d] = (dof1d-1)*dof1d + i + j*dof1d*dof1d;
                  }
               }
               break;
            case 4: // WEST
               for (int i = 0; i < dof1d; ++i)
               {
                  for (int j = 0; j < dof1d; ++j)
                  {
                     faceMap[i+j*dof1d] = i*dof1d + j*dof1d*dof1d;
                  }
               }
               break;
            case 5: // TOP
               for (int i = 0; i < dof1d; ++i)
               {
                  for (int j = 0; j < dof1d; ++j)
                  {
                     faceMap[i+j*dof1d] = (dof1d-1)*dof1d*dof1d + i + j*dof1d;
                  }
               }
               break;
         }
         break;
   }
}

H1FaceRestriction::H1FaceRestriction(const FiniteElementSpace &fes,
                                     const ElementDofOrdering e_ordering,
                                     const FaceType type)
   : fes(fes),
     nf(fes.GetNFbyType(type)),
     vdim(fes.GetVDim()),
     byvdim(fes.GetOrdering() == Ordering::byVDIM),
     ndofs(fes.GetNDofs()),
     dof(nf > 0 ? fes.GetFaceElement(0)->GetDof() : 0),
     nfdofs(nf*dof),
     scatter_indices(nf*dof),
     offsets(ndofs+1),
     gather_indices(nf*dof)
{
   if (nf==0) { return; }
   // If fespace == H1
   const FiniteElement *fe = fes.GetFE(0);
   const TensorBasisElement *tfe = dynamic_cast<const TensorBasisElement*>(fe);
   MFEM_VERIFY(tfe != NULL &&
               (tfe->GetBasisType()==BasisType::GaussLobatto ||
                tfe->GetBasisType()==BasisType::Positive),
               "Only Gauss-Lobatto and Bernstein basis are supported in "
               "H1FaceRestriction.");
   MFEM_VERIFY(fes.GetMesh()->Conforming(),
               "Non-conforming meshes not yet supported with partial assembly.");
   // Assuming all finite elements are using Gauss-Lobatto.
   height = vdim*nf*dof;
   width = fes.GetVSize();
   const bool dof_reorder = (e_ordering == ElementDofOrdering::LEXICOGRAPHIC);
   if (dof_reorder && nf > 0)
   {
      for (int f = 0; f < fes.GetNF(); ++f)
      {
         const FiniteElement *fe = fes.GetFaceElement(f);
         const TensorBasisElement* el =
            dynamic_cast<const TensorBasisElement*>(fe);
         if (el) { continue; }
         mfem_error("Finite element not suitable for lexicographic ordering");
      }
      const FiniteElement *fe = fes.GetFaceElement(0);
      const TensorBasisElement* el =
         dynamic_cast<const TensorBasisElement*>(fe);
      const Array<int> &fe_dof_map = el->GetDofMap();
      MFEM_VERIFY(fe_dof_map.Size() > 0, "invalid dof map");
   }
   const TensorBasisElement* el =
      dynamic_cast<const TensorBasisElement*>(fe);
   const int *dof_map = el->GetDofMap().GetData();
   const Table& e2dTable = fes.GetElementToDofTable();
   const int* elementMap = e2dTable.GetJ();
   Array<int> faceMap(dof);
   int e1, e2;
   int inf1, inf2;
   int face_id;
   int orientation;
   const int dof1d = fes.GetFE(0)->GetOrder()+1;
   const int elem_dofs = fes.GetFE(0)->GetDof();
   const int dim = fes.GetMesh()->SpaceDimension();
   // Computation of scatter_indices
   int f_ind = 0;
   for (int f = 0; f < fes.GetNF(); ++f)
   {
      fes.GetMesh()->GetFaceElements(f, &e1, &e2);
      fes.GetMesh()->GetFaceInfos(f, &inf1, &inf2);
      orientation = inf1 % 64;
      face_id = inf1 / 64;
      if ((type==FaceType::Interior && (e2>=0 || (e2<0 && inf2>=0))) ||
          (type==FaceType::Boundary && e2<0 && inf2<0) )
      {
         // Assumes Gauss-Lobatto basis
         if (dof_reorder)
         {
            if (orientation != 0)
            {
               mfem_error("FaceRestriction used on degenerated mesh.");
            }
            GetFaceDofs(dim, face_id, dof1d, faceMap); // Only for hex
         }
         else
         {
            mfem_error("FaceRestriction not yet implemented for this type of "
                       "element.");
            // TODO Something with GetFaceDofs?
         }
         for (int d = 0; d < dof; ++d)
         {
            const int face_dof = faceMap[d];
            const int did = (!dof_reorder)?face_dof:dof_map[face_dof];
            const int gid = elementMap[e1*elem_dofs + did];
            const int lid = dof*f_ind + d;
            scatter_indices[lid] = gid;
         }
         f_ind++;
      }
   }
   MFEM_VERIFY(f_ind==nf, "Unexpected number of faces.");
   // Computation of gather_indices
   for (int i = 0; i <= ndofs; ++i)
   {
      offsets[i] = 0;
   }
   f_ind = 0;
   for (int f = 0; f < fes.GetNF(); ++f)
   {
      fes.GetMesh()->GetFaceElements(f, &e1, &e2);
      fes.GetMesh()->GetFaceInfos(f, &inf1, &inf2);
      orientation = inf1 % 64;
      face_id = inf1 / 64;
      if ((type==FaceType::Interior && (e2>=0 || (e2<0 && inf2>=0))) ||
          (type==FaceType::Boundary && e2<0 && inf2<0) )
      {
         GetFaceDofs(dim, face_id, dof1d, faceMap);
         for (int d = 0; d < dof; ++d)
         {
            const int face_dof = faceMap[d];
            const int did = (!dof_reorder)?face_dof:dof_map[face_dof];
            const int gid = elementMap[e1*elem_dofs + did];
            ++offsets[gid + 1];
         }
         f_ind++;
      }
   }
   MFEM_VERIFY(f_ind==nf, "Unexpected number of faces.");
   for (int i = 1; i <= ndofs; ++i)
   {
      offsets[i] += offsets[i - 1];
   }
   f_ind = 0;
   for (int f = 0; f < fes.GetNF(); ++f)
   {
      fes.GetMesh()->GetFaceElements(f, &e1, &e2);
      fes.GetMesh()->GetFaceInfos(f, &inf1, &inf2);
      orientation = inf1 % 64;
      face_id = inf1 / 64;
      if ((type==FaceType::Interior && (e2>=0 || (e2<0 && inf2>=0))) ||
          (type==FaceType::Boundary && e2<0 && inf2<0) )
      {
         GetFaceDofs(dim, face_id, dof1d, faceMap);
         for (int d = 0; d < dof; ++d)
         {
            const int face_dof = faceMap[d];
            const int did = (!dof_reorder)?face_dof:dof_map[face_dof];
            const int gid = elementMap[e1*elem_dofs + did];
            const int lid = dof*f_ind + d;
            gather_indices[offsets[gid]++] = lid;
         }
         f_ind++;
      }
   }
   MFEM_VERIFY(f_ind==nf, "Unexpected number of faces.");
   for (int i = ndofs; i > 0; --i)
   {
      offsets[i] = offsets[i - 1];
   }
   offsets[0] = 0;
}

void H1FaceRestriction::Mult(const Vector& x, Vector& y) const
{
   // Assumes all elements have the same number of dofs
   const int nd = dof;
   const int vd = vdim;
   const bool t = byvdim;
   auto d_indices = scatter_indices.Read();
   auto d_x = Reshape(x.Read(), t?vd:ndofs, t?ndofs:vd);
   auto d_y = Reshape(y.Write(), nd, vd, nf);
   MFEM_FORALL(i, nfdofs,
   {
      const int idx = d_indices[i];
      const int dof = i % nd;
      const int face = i / nd;
      for (int c = 0; c < vd; ++c)
      {
         d_y(dof, c, face) = d_x(t?c:idx, t?idx:c);
      }
   });
}

void H1FaceRestriction::MultTranspose(const Vector& x, Vector& y) const
{
   // Assumes all elements have the same number of dofs
   const int nd = dof;
   const int vd = vdim;
   const bool t = byvdim;
   auto d_offsets = offsets.Read();
   auto d_indices = gather_indices.Read();
   auto d_x = Reshape(x.Read(), nd, vd, nf);
   auto d_y = Reshape(y.Write(), t?vd:ndofs, t?ndofs:vd);
   MFEM_FORALL(i, ndofs,
   {
      const int offset = d_offsets[i];
      const int nextOffset = d_offsets[i + 1];
      for (int c = 0; c < vd; ++c)
      {
         double dofValue = 0;
         for (int j = offset; j < nextOffset; ++j)
         {
            const int idx_j = d_indices[j];
            dofValue +=  d_x(idx_j % nd, c, idx_j / nd);
         }
         d_y(t?c:i,t?i:c) += dofValue;
      }
   });
}

static int ToLexOrdering2D(const int face_id, const int size1d, const int i)
{
   if (face_id==2 || face_id==3)
   {
      return size1d-1-i;
   }
   else
   {
      return i;
   }
}

static int PermuteFace2D(const int face_id1, const int face_id2,
                         const int orientation,
                         const int size1d, const int index)
{
   int new_index;
   // Convert from lex ordering
   if (face_id1==2 || face_id1==3)
   {
      new_index = size1d-1-index;
   }
   else
   {
      new_index = index;
   }
   // Permute based on face orientations
   if (orientation==1)
   {
      new_index = size1d-1-new_index;
   }
   return ToLexOrdering2D(face_id2, size1d, new_index);
}

static int ToLexOrdering3D(const int face_id, const int size1d, const int i,
                           const int j)
{
   if (face_id==2 || face_id==1 || face_id==5)
   {
      return i + j*size1d;
   }
   else if (face_id==3 || face_id==4)
   {
      return (size1d-1-i) + j*size1d;
   }
   else // face_id==0
   {
      return i + (size1d-1-j)*size1d;
   }
}

static int PermuteFace3D(const int face_id1, const int face_id2,
                         const int orientation,
                         const int size1d, const int index)
{
   int i=0, j=0, new_i=0, new_j=0;
   i = index%size1d;
   j = index/size1d;
   // Convert from lex ordering
   if (face_id1==3 || face_id1==4)
   {
      i = size1d-1-i;
   }
   else if (face_id1==0)
   {
      j = size1d-1-j;
   }
   // Permute based on face orientations
   switch (orientation)
   {
      case 0:
         new_i = i;
         new_j = j;
         break;
      case 1:
         new_i = j;
         new_j = i;
         break;
      case 2:
         new_i = j;
         new_j = (size1d-1-i);
         break;
      case 3:
         new_i = (size1d-1-i);
         new_j = j;
         break;
      case 4:
         new_i = (size1d-1-i);
         new_j = (size1d-1-j);
         break;
      case 5:
         new_i = (size1d-1-j);
         new_j = (size1d-1-i);
         break;
      case 6:
         new_i = (size1d-1-j);
         new_j = i;
         break;
      case 7:
         new_i = i;
         new_j = (size1d-1-j);
         break;
   }
   return ToLexOrdering3D(face_id2, size1d, new_i, new_j);
}

// Permute dofs or quads on a face for e2 to match with the ordering of e1
int PermuteFaceL2(const int dim, const int face_id1,
                  const int face_id2, const int orientation,
                  const int size1d, const int index)
{
   switch (dim)
   {
      case 1:
         return 0;
      case 2:
         return PermuteFace2D(face_id1, face_id2, orientation, size1d, index);
      case 3:
         return PermuteFace3D(face_id1, face_id2, orientation, size1d, index);
      default:
         mfem_error("Unsupported dimension.");
         return 0;
   }
}

L2FaceRestriction::L2FaceRestriction(const FiniteElementSpace &fes,
                                     const FaceType type,
                                     const L2FaceValues m)
   : fes(fes),
     nf(fes.GetNFbyType(type)),
     ne(fes.GetNE()),
     vdim(fes.GetVDim()),
     byvdim(fes.GetOrdering() == Ordering::byVDIM),
     ndofs(fes.GetNDofs()),
     dof(nf > 0 ?
         fes.GetTraceElement(0, fes.GetMesh()->GetFaceBaseGeometry(0))->GetDof()
         : 0),
     elemDofs(fes.GetFE(0)->GetDof()),
     m(m),
     nfdofs(nf*dof),
     scatter_indices1(nf*dof),
     scatter_indices2(m==L2FaceValues::DoubleValued?nf*dof:0),
     offsets(ndofs+1),
     gather_indices((m==L2FaceValues::DoubleValued? 2 : 1)*nf*dof)
{
}

L2FaceRestriction::L2FaceRestriction(const FiniteElementSpace &fes,
                                     const ElementDofOrdering e_ordering,
                                     const FaceType type,
                                     const L2FaceValues m)
   : L2FaceRestriction(fes, type, m)
{
   // If fespace == L2
   const FiniteElement *fe = fes.GetFE(0);
   const TensorBasisElement *tfe = dynamic_cast<const TensorBasisElement*>(fe);
   MFEM_VERIFY(tfe != NULL &&
               (tfe->GetBasisType()==BasisType::GaussLobatto ||
                tfe->GetBasisType()==BasisType::Positive),
               "Only Gauss-Lobatto and Bernstein basis are supported in "
               "L2FaceRestriction.");
   MFEM_VERIFY(fes.GetMesh()->Conforming(),
               "Non-conforming meshes not yet supported with partial assembly.");
   if (nf==0) { return; }
   height = (m==L2FaceValues::DoubleValued? 2 : 1)*vdim*nf*dof;
   width = fes.GetVSize();
   const bool dof_reorder = (e_ordering == ElementDofOrdering::LEXICOGRAPHIC);
   if (!dof_reorder)
   {
      mfem_error("Non-Tensor L2FaceRestriction not yet implemented.");
   }
   if (dof_reorder && nf > 0)
   {
      for (int f = 0; f < fes.GetNF(); ++f)
      {
         const FiniteElement *fe =
            fes.GetTraceElement(f, fes.GetMesh()->GetFaceBaseGeometry(f));
         const TensorBasisElement* el =
            dynamic_cast<const TensorBasisElement*>(fe);
         if (el) { continue; }
         mfem_error("Finite element not suitable for lexicographic ordering");
      }
   }
   const Table& e2dTable = fes.GetElementToDofTable();
   const int* elementMap = e2dTable.GetJ();
   Array<int> faceMap1(dof), faceMap2(dof);
   int e1, e2;
   int inf1, inf2;
   int face_id1, face_id2;
   int orientation;
   const int dof1d = fes.GetFE(0)->GetOrder()+1;
   const int elem_dofs = fes.GetFE(0)->GetDof();
   const int dim = fes.GetMesh()->SpaceDimension();
   // Computation of scatter indices
   int f_ind=0;
   for (int f = 0; f < fes.GetNF(); ++f)
   {
      fes.GetMesh()->GetFaceElements(f, &e1, &e2);
      fes.GetMesh()->GetFaceInfos(f, &inf1, &inf2);
      if (dof_reorder)
      {
         orientation = inf1 % 64;
         face_id1 = inf1 / 64;
         GetFaceDofs(dim, face_id1, dof1d, faceMap1); // Only for hex
         orientation = inf2 % 64;
         face_id2 = inf2 / 64;
         GetFaceDofs(dim, face_id2, dof1d, faceMap2); // Only for hex
      }
      else
      {
         mfem_error("FaceRestriction not yet implemented for this type of "
                    "element.");
         // TODO Something with GetFaceDofs?
      }
      if ((type==FaceType::Interior && e2>=0) ||
          (type==FaceType::Boundary && e2<0))
      {
         for (int d = 0; d < dof; ++d)
         {
            const int face_dof = faceMap1[d];
            const int did = face_dof;
            const int gid = elementMap[e1*elem_dofs + did];
            const int lid = dof*f_ind + d;
            scatter_indices1[lid] = gid;
         }
         if (m==L2FaceValues::DoubleValued)
         {
            for (int d = 0; d < dof; ++d)
            {
               if (type==FaceType::Interior && e2>=0) // interior face
               {
                  const int pd = PermuteFaceL2(dim, face_id1, face_id2,
                                               orientation, dof1d, d);
                  const int face_dof = faceMap2[pd];
                  const int did = face_dof;
                  const int gid = elementMap[e2*elem_dofs + did];
                  const int lid = dof*f_ind + d;
                  scatter_indices2[lid] = gid;
               }
               else if (type==FaceType::Boundary && e2<0) // true boundary face
               {
                  const int lid = dof*f_ind + d;
                  scatter_indices2[lid] = -1;
               }
            }
         }
         f_ind++;
      }
   }
   MFEM_VERIFY(f_ind==nf, "Unexpected number of faces.");
   // Computation of gather_indices
   for (int i = 0; i <= ndofs; ++i)
   {
      offsets[i] = 0;
   }
   f_ind = 0;
   for (int f = 0; f < fes.GetNF(); ++f)
   {
      fes.GetMesh()->GetFaceElements(f, &e1, &e2);
      fes.GetMesh()->GetFaceInfos(f, &inf1, &inf2);
      if ((type==FaceType::Interior && (e2>=0 || (e2<0 && inf2>=0))) ||
          (type==FaceType::Boundary && e2<0 && inf2<0) )
      {
         orientation = inf1 % 64;
         face_id1 = inf1 / 64;
         GetFaceDofs(dim, face_id1, dof1d, faceMap1);
         orientation = inf2 % 64;
         face_id2 = inf2 / 64;
         GetFaceDofs(dim, face_id2, dof1d, faceMap2);
         for (int d = 0; d < dof; ++d)
         {
            const int did = faceMap1[d];
            const int gid = elementMap[e1*elem_dofs + did];
            ++offsets[gid + 1];
         }
         if (m==L2FaceValues::DoubleValued)
         {
            for (int d = 0; d < dof; ++d)
            {
               if (type==FaceType::Interior && e2>=0) // interior face
               {
                  const int pd = PermuteFaceL2(dim, face_id1, face_id2,
                                               orientation, dof1d, d);
                  const int did = faceMap2[pd];
                  const int gid = elementMap[e2*elem_dofs + did];
                  ++offsets[gid + 1];
               }
            }
         }
         f_ind++;
      }
   }
   MFEM_VERIFY(f_ind==nf, "Unexpected number of faces.");
   for (int i = 1; i <= ndofs; ++i)
   {
      offsets[i] += offsets[i - 1];
   }
   f_ind = 0;
   for (int f = 0; f < fes.GetNF(); ++f)
   {
      fes.GetMesh()->GetFaceElements(f, &e1, &e2);
      fes.GetMesh()->GetFaceInfos(f, &inf1, &inf2);
      if ((type==FaceType::Interior && (e2>=0 || (e2<0 && inf2>=0))) ||
          (type==FaceType::Boundary && e2<0 && inf2<0) )
      {
         orientation = inf1 % 64;
         face_id1 = inf1 / 64;
         GetFaceDofs(dim, face_id1, dof1d, faceMap1);
         orientation = inf2 % 64;
         face_id2 = inf2 / 64;
         GetFaceDofs(dim, face_id2, dof1d, faceMap2);
         for (int d = 0; d < dof; ++d)
         {
            const int did = faceMap1[d];
            const int gid = elementMap[e1*elem_dofs + did];
            const int lid = dof*f_ind + d;
            // We don't shift lid to express that it's e1 of f
            gather_indices[offsets[gid]++] = lid;
         }
         if (m==L2FaceValues::DoubleValued)
         {
            for (int d = 0; d < dof; ++d)
            {
               if (type==FaceType::Interior && e2>=0) // interior face
               {
                  const int pd = PermuteFaceL2(dim, face_id1, face_id2,
                                               orientation, dof1d, d);
                  const int did = faceMap2[pd];
                  const int gid = elementMap[e2*elem_dofs + did];
                  const int lid = dof*f_ind + d;
                  // We shift lid to express that it's e2 of f
                  gather_indices[offsets[gid]++] = nfdofs + lid;
               }
            }
         }
         f_ind++;
      }
   }
   MFEM_VERIFY(f_ind==nf, "Unexpected number of faces.");
   for (int i = ndofs; i > 0; --i)
   {
      offsets[i] = offsets[i - 1];
   }
   offsets[0] = 0;
}

void L2FaceRestriction::Mult(const Vector& x, Vector& y) const
{
   // Assumes all elements have the same number of dofs
   const int nd = dof;
   const int vd = vdim;
   const bool t = byvdim;

   if (m==L2FaceValues::DoubleValued)
   {
      auto d_indices1 = scatter_indices1.Read();
      auto d_indices2 = scatter_indices2.Read();
      auto d_x = Reshape(x.Read(), t?vd:ndofs, t?ndofs:vd);
      auto d_y = Reshape(y.Write(), nd, vd, 2, nf);
      MFEM_FORALL(i, nfdofs,
      {
         const int dof = i % nd;
         const int face = i / nd;
         const int idx1 = d_indices1[i];
         for (int c = 0; c < vd; ++c)
         {
            d_y(dof, c, 0, face) = d_x(t?c:idx1, t?idx1:c);
         }
         const int idx2 = d_indices2[i];
         for (int c = 0; c < vd; ++c)
         {
            d_y(dof, c, 1, face) = idx2==-1 ? 0.0 : d_x(t?c:idx2, t?idx2:c);
         }
      });
   }
   else
   {
      auto d_indices1 = scatter_indices1.Read();
      auto d_x = Reshape(x.Read(), t?vd:ndofs, t?ndofs:vd);
      auto d_y = Reshape(y.Write(), nd, vd, nf);
      MFEM_FORALL(i, nfdofs,
      {
         const int dof = i % nd;
         const int face = i / nd;
         const int idx1 = d_indices1[i];
         for (int c = 0; c < vd; ++c)
         {
            d_y(dof, c, face) = d_x(t?c:idx1, t?idx1:c);
         }
      });
   }
}

void L2FaceRestriction::MultTranspose(const Vector& x, Vector& y) const
{
   // Assumes all elements have the same number of dofs
   const int nd = dof;
   const int vd = vdim;
   const bool t = byvdim;
   const int dofs = nfdofs;
   auto d_offsets = offsets.Read();
   auto d_indices = gather_indices.Read();

   if (m == L2FaceValues::DoubleValued)
   {
      auto d_x = Reshape(x.Read(), nd, vd, 2, nf);
      auto d_y = Reshape(y.Write(), t?vd:ndofs, t?ndofs:vd);
      MFEM_FORALL(i, ndofs,
      {
         const int offset = d_offsets[i];
         const int nextOffset = d_offsets[i + 1];
         for (int c = 0; c < vd; ++c)
         {
            double dofValue = 0;
            for (int j = offset; j < nextOffset; ++j)
            {
               int idx_j = d_indices[j];
               bool isE1 = idx_j < dofs;
               idx_j = isE1 ? idx_j : idx_j - dofs;
               dofValue +=  isE1 ?
               d_x(idx_j % nd, c, 0, idx_j / nd)
               :d_x(idx_j % nd, c, 1, idx_j / nd);
            }
            d_y(t?c:i,t?i:c) += dofValue;
         }
      });
   }
   else
   {
      auto d_x = Reshape(x.Read(), nd, vd, nf);
      auto d_y = Reshape(y.Write(), t?vd:ndofs, t?ndofs:vd);
      MFEM_FORALL(i, ndofs,
      {
         const int offset = d_offsets[i];
         const int nextOffset = d_offsets[i + 1];
         for (int c = 0; c < vd; ++c)
         {
            double dofValue = 0;
            for (int j = offset; j < nextOffset; ++j)
            {
               int idx_j = d_indices[j];
               dofValue +=  d_x(idx_j % nd, c, idx_j / nd);
            }
            d_y(t?c:i,t?i:c) += dofValue;
         }
      });
   }
}

void L2FaceRestriction::FillI(SparseMatrix &mat,
                              SparseMatrix &face_mat) const
{
   const int face_dofs = dof;
   auto d_indices1 = scatter_indices1.Read();
   auto d_indices2 = scatter_indices2.Read();
   auto I = mat.ReadWriteI();
   MFEM_FORALL(fdof, nf*face_dofs,
   {
      const int iE1 = d_indices1[fdof];
      const int iE2 = d_indices2[fdof];
      AddNnz(iE1,I,face_dofs);
      AddNnz(iE2,I,face_dofs);
   });
}

void L2FaceRestriction::FillJAndData(const Vector &ea_data,
                                     SparseMatrix &mat,
                                     SparseMatrix &face_mat) const
{
   const int face_dofs = dof;
   auto d_indices1 = scatter_indices1.Read();
   auto d_indices2 = scatter_indices2.Read();
   auto I = mat.ReadWriteI();
   auto mat_fea = Reshape(ea_data.Read(), face_dofs, face_dofs, 2, nf);
   auto J = mat.WriteJ();
   auto Data = mat.WriteData();
   MFEM_FORALL(fdof, nf*face_dofs,
   {
      const int f  = fdof/face_dofs;
      const int iF = fdof%face_dofs;
      const int iE1 = d_indices1[f*face_dofs+iF];
      const int iE2 = d_indices2[f*face_dofs+iF];
      const int offset1 = AddNnz(iE1,I,face_dofs);
      const int offset2 = AddNnz(iE2,I,face_dofs);
      for (int jF = 0; jF < face_dofs; jF++)
      {
         const int jE1 = d_indices1[f*face_dofs+jF];
         const int jE2 = d_indices2[f*face_dofs+jF];
         J[offset2+jF] = jE1;
         J[offset1+jF] = jE2;
         Data[offset2+jF] = mat_fea(jF,iF,0,f);
         Data[offset1+jF] = mat_fea(jF,iF,1,f);
      }
   });
}

void L2FaceRestriction::AddFaceMatricesToElementMatrices(Vector &fea_data,
                                                         Vector &ea_data) const
{
   const int face_dofs = dof;
   const int elem_dofs = elemDofs;
   const int NE = ne;
   if (m==L2FaceValues::DoubleValued)
   {
      auto d_indices1 = scatter_indices1.Read();
      auto d_indices2 = scatter_indices2.Read();
      auto mat_fea = Reshape(fea_data.Read(), face_dofs, face_dofs, 2, nf);
      auto mat_ea = Reshape(ea_data.ReadWrite(), elem_dofs, elem_dofs, ne);
      MFEM_FORALL(f, nf,
      {
         const int e1 = d_indices1[f*face_dofs]/elem_dofs;
         const int e2 = d_indices2[f*face_dofs]/elem_dofs;
         for (int j = 0; j < face_dofs; j++)
         {
            const int jB1 = d_indices1[f*face_dofs+j]%elem_dofs;
            for (int i = 0; i < face_dofs; i++)
            {
               const int iB1 = d_indices1[f*face_dofs+i]%elem_dofs;
               AtomicAdd(mat_ea(iB1,jB1,e1), mat_fea(i,j,0,f));
            }
         }
         if (e2 < NE)
         {
            for (int j = 0; j < face_dofs; j++)
            {
               const int jB2 = d_indices2[f*face_dofs+j]%elem_dofs;
               for (int i = 0; i < face_dofs; i++)
               {
                  const int iB2 = d_indices2[f*face_dofs+i]%elem_dofs;
                  AtomicAdd(mat_ea(iB2,jB2,e2), mat_fea(i,j,1,f));
               }
            }
         }
      });
   }
   else
   {
      auto d_indices = scatter_indices1.Read();
      auto mat_fea = Reshape(fea_data.Read(), face_dofs, face_dofs, nf);
      auto mat_ea = Reshape(ea_data.ReadWrite(), elem_dofs, elem_dofs, ne);
      MFEM_FORALL(f, nf,
      {
         const int e = d_indices[f*face_dofs]/elem_dofs;
         for (int j = 0; j < face_dofs; j++)
         {
            const int jE = d_indices[f*face_dofs+j]%elem_dofs;
            for (int i = 0; i < face_dofs; i++)
            {
               const int iE = d_indices[f*face_dofs+i]%elem_dofs;
               AtomicAdd(mat_ea(iE,jE,e), mat_fea(i,j,f));
            }
         }
      });
   }
}

int ToLexOrdering(const int dim, const int face_id, const int size1d,
                  const int index)
{
   switch (dim)
   {
      case 1:
         return 0;
      case 2:
         return ToLexOrdering2D(face_id, size1d, index);
      case 3:
         return ToLexOrdering3D(face_id, size1d, index%size1d, index/size1d);
      default:
         mfem_error("Unsupported dimension.");
         return 0;
   }
}

} // namespace mfem<|MERGE_RESOLUTION|>--- conflicted
+++ resolved
@@ -246,11 +246,7 @@
 static MFEM_HOST_DEVICE int GetMinElt(const int *my_elts, const int nbElts,
                                       const int *nbr_elts, const int nbrNbElts)
 {
-<<<<<<< HEAD
-   //building the intersection
-=======
    // Building the intersection
->>>>>>> 40e633b3
    int inter[MaxNbNbr];
    int cpt = 0;
    for (int i = 0; i < nbElts; i++)
@@ -265,11 +261,7 @@
          }
       }
    }
-<<<<<<< HEAD
-   //Finding the minimum
-=======
    // Finding the minimum
->>>>>>> 40e633b3
    int min = inter[0];
    for (int i = 1; i < cpt; i++)
    {
@@ -339,11 +331,7 @@
                   j_elts[e_j] = elt;
                }
                int min_e = GetMinElt<Max>(i_elts, i_nbElts, j_elts, j_nbElts);
-<<<<<<< HEAD
-               if (e == min_e) //Rational to add the nnz only once
-=======
                if (e == min_e) // add the nnz only once
->>>>>>> 40e633b3
                {
                   GetAndIncrementNnzIndex(i_L, I);
                }
@@ -422,11 +410,7 @@
                   j_B[e_j]    = j_E%elt_dofs;
                }
                int min_e = GetMinElt<Max>(i_elts, i_nbElts, j_elts, j_nbElts);
-<<<<<<< HEAD
-               if (e == min_e) //Rational to add the nnz only once
-=======
                if (e == min_e) // add the nnz only once
->>>>>>> 40e633b3
                {
                   double val = 0.0;
                   for (int i = 0; i < i_nbElts; i++)
@@ -451,12 +435,8 @@
          }
       }
    });
-<<<<<<< HEAD
-   // We need to shift again the entries of I, we do it on CPU as it is very sequential.
-=======
    // We need to shift again the entries of I, we do it on CPU as it is very
    // sequential.
->>>>>>> 40e633b3
    auto h_I = mat.HostReadWriteI();
    const int size = vd*all_dofs;
    for (int i = 0; i < size; i++)
@@ -554,11 +534,7 @@
    });
 }
 
-<<<<<<< HEAD
-/// Return the face degrees of freedom returned in Lexicographic order.
-=======
 // Return the face degrees of freedom returned in Lexicographic order.
->>>>>>> 40e633b3
 void GetFaceDofs(const int dim, const int face_id,
                  const int dof1d, Array<int> &faceMap)
 {
