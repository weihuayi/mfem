// Copyright (c) 2010-2020, Lawrence Livermore National Security, LLC. Produced
// at the Lawrence Livermore National Laboratory. All Rights reserved. See files
// LICENSE and NOTICE for details. LLNL-CODE-806117.
//
// This file is part of the MFEM library. For more information and source code
// availability visit https://mfem.org.
//
// MFEM is free software; you can redistribute it and/or modify it under the
// terms of the BSD-3 license. We welcome feedback and contributions, see file
// CONTRIBUTING.md for details.

#ifndef MFEM_GRIDFUNC
#define MFEM_GRIDFUNC

#include "../config/config.hpp"
#include "fespace.hpp"
#include "coefficient.hpp"
#include "bilininteg.hpp"
#ifdef MFEM_USE_ADIOS2
#include "../general/adios2stream.hpp"
#endif
#include <limits>
#include <ostream>
#include <string>

namespace mfem
{

/// Class for grid function - Vector with associated FE space.
class GridFunction : public Vector
{
protected:
   /// FE space on which the grid function lives. Owned if #fec is not NULL.
   FiniteElementSpace *fes;

   /** @brief Used when the grid function is read from a file. It can also be
       set explicitly, see MakeOwner().

       If not NULL, this pointer is owned by the GridFunction. */
   FiniteElementCollection *fec;

   long sequence; // see FiniteElementSpace::sequence, Mesh::sequence

   /** Optional, internal true-dof vector: if the FiniteElementSpace #fes has a
       non-trivial (i.e. not NULL) prolongation operator, this Vector may hold
       associated true-dof values - either owned or external. */
   Vector t_vec;

   void SaveSTLTri(std::ostream &out, double p1[], double p2[], double p3[]);

   void GetVectorGradientHat(ElementTransformation &T, DenseMatrix &gh) const;

   // Project the delta coefficient without scaling and return the (local)
   // integral of the projection.
   void ProjectDeltaCoefficient(DeltaCoefficient &delta_coeff,
                                double &integral);

   // Sum fluxes to vertices and count element contributions
   void SumFluxAndCount(BilinearFormIntegrator &blfi,
                        GridFunction &flux,
                        Array<int>& counts,
                        bool wcoef,
                        int subdomain);

   /** Project a discontinuous vector coefficient in a continuous space and
       return in dof_attr the maximal attribute of the elements containing each
       degree of freedom. */
   void ProjectDiscCoefficient(VectorCoefficient &coeff, Array<int> &dof_attr);

   void Destroy();

public:

   GridFunction() { fes = NULL; fec = NULL; sequence = 0; UseDevice(true); }

   /// Copy constructor. The internal true-dof vector #t_vec is not copied.
   GridFunction(const GridFunction &orig)
      : Vector(orig), fes(orig.fes), fec(NULL), sequence(orig.sequence)
   { UseDevice(true); }

   /// Construct a GridFunction associated with the FiniteElementSpace @a *f.
   GridFunction(FiniteElementSpace *f) : Vector(f->GetVSize())
   { fes = f; fec = NULL; sequence = f->GetSequence(); UseDevice(true); }

   /// Construct a GridFunction using previously allocated array @a data.
   /** The GridFunction does not assume ownership of @a data which is assumed to
       be of size at least `f->GetVSize()`. Similar to the Vector constructor
       for externally allocated array, the pointer @a data can be NULL. The data
       array can be replaced later using the method SetData().
    */
   GridFunction(FiniteElementSpace *f, double *data)
      : Vector(data, f->GetVSize())
   { fes = f; fec = NULL; sequence = f->GetSequence(); UseDevice(true); }

   /// Construct a GridFunction on the given Mesh, using the data from @a input.
   /** The content of @a input should be in the format created by the method
       Save(). The reconstructed FiniteElementSpace and FiniteElementCollection
       are owned by the GridFunction. */
   GridFunction(Mesh *m, std::istream &input);

   GridFunction(Mesh *m, GridFunction *gf_array[], int num_pieces);

   /// Copy assignment. Only the data of the base class Vector is copied.
   /** It is assumed that this object and @a rhs use FiniteElementSpace%s that
       have the same size.

       @note Defining this method overwrites the implicitly defined copy
       assignemnt operator. */
   GridFunction &operator=(const GridFunction &rhs)
   { return operator=((const Vector &)rhs); }

   /// Make the GridFunction the owner of #fec and #fes.
   /** If the new FiniteElementCollection, @a _fec, is NULL, ownership of #fec
       and #fes is taken away. */
   void MakeOwner(FiniteElementCollection *_fec) { fec = _fec; }

   FiniteElementCollection *OwnFEC() { return fec; }

   int VectorDim() const;

   /// Read only access to the (optional) internal true-dof Vector.
   /** Note that the returned Vector may be empty, if not previously allocated
       or set. */
   const Vector &GetTrueVector() const { return t_vec; }
   /// Read and write access to the (optional) internal true-dof Vector.
   /** Note that the returned Vector may be empty, if not previously allocated
       or set. */
   Vector &GetTrueVector() { return t_vec; }

   /// @brief Extract the true-dofs from the GridFunction. If all dofs are true,
   /// then `tv` will be set to point to the data of `*this`.
   /** @warning This method breaks const-ness when all dofs are true. */
   void GetTrueDofs(Vector &tv) const;

   /// Shortcut for calling GetTrueDofs() with GetTrueVector() as argument.
   void SetTrueVector() { GetTrueDofs(GetTrueVector()); }

   /// Set the GridFunction from the given true-dof vector.
   virtual void SetFromTrueDofs(const Vector &tv);

   /// Shortcut for calling SetFromTrueDofs() with GetTrueVector() as argument.
   void SetFromTrueVector() { SetFromTrueDofs(GetTrueVector()); }

   /// Returns the values in the vertices of i'th element for dimension vdim.
   void GetNodalValues(int i, Array<double> &nval, int vdim = 1) const;

   /** @name Element index Get Value Methods

       These methods take an element index and return the interpolated value of
       the field at a given reference point within the element.

       @warning These methods retrieve and use the ElementTransformation object
       from the mfem::Mesh. This can alter the state of the element
       transformation object and can also lead to unexpected results when the
       ElementTransformation object is already in use such as when these methods
       are called from within an integration loop. Consider using
       GetValue(ElementTransformation &T, ...) instead.
   */
   ///@{
   /** Return a scalar value from within the given element. */
   virtual double GetValue(int i, const IntegrationPoint &ip,
                           int vdim = 1) const;

   /** Return a vector value from within the given element. */
   void GetVectorValue(int i, const IntegrationPoint &ip, Vector &val) const;
   ///@}

   /** @name Element Index Get Values Methods

       These are convenience methods for repeatedly calling GetValue for
       multiple points within a given element. The GetValues methods are
       optimized and should perform better than repeatedly calling GetValue. The
       GetVectorValues method simply calls GetVectorValue repeatedly.

       @warning These methods retrieve and use the ElementTransformation object
       from the mfem::Mesh. This can alter the state of the element
       transformation object and can also lead to unexpected results when the
       ElementTransformation object is already in use such as when these methods
       are called from within an integration loop. Consider using
       GetValues(ElementTransformation &T, ...) instead.
   */
   ///@{
   /** Compute a collection of scalar values from within the element indicated
       by the index i. */
   void GetValues(int i, const IntegrationRule &ir, Vector &vals,
                  int vdim = 1) const;

   /** Compute a collection of vector values from within the element indicated
       by the index i. */
   void GetValues(int i, const IntegrationRule &ir, Vector &vals,
                  DenseMatrix &tr, int vdim = 1) const;

   void GetVectorValues(int i, const IntegrationRule &ir,
                        DenseMatrix &vals, DenseMatrix &tr) const;
   ///@}

   /** @name ElementTransformation Get Value Methods

       These member functions are designed for use within
       GridFunctionCoefficient objects. These can be used with
       ElementTransformation objects coming from either
       Mesh::GetElementTransformation() or Mesh::GetBdrElementTransformation().

       @note These methods do not reset the ElementTransformation object so they
       should be safe to use within integration loops or other contexts where
       the ElementTransformation is already in use.
   */
   ///@{
   /** Return a scalar value from within the element indicated by the
       ElementTransformation Object. */
   double GetValue(ElementTransformation &T, const IntegrationPoint &ip,
                   int comp = 0, Vector *tr = NULL) const;

   /** Return a vector value from within the element indicated by the
       ElementTransformation Object. */
   void GetVectorValue(ElementTransformation &T, const IntegrationPoint &ip,
                       Vector &val, Vector *tr = NULL) const;
   ///@}

   /** @name ElementTransformation Get Values Methods

       These are convenience methods for repeatedly calling GetValue for
       multiple points within a given element. They work by calling either the
       ElementTransformation or FaceElementTransformations versions described
       above. Consequently, these methods should not be expected to run faster
       than calling the above methods in an external loop.

       @note These methods do not reset the ElementTransformation object so they
       should be safe to use within integration loops or other contexts where
       the ElementTransformation is already in use.

       @note These methods can also be used with FaceElementTransformations
       objects.
    */
   ///@{
   /** Compute a collection of scalar values from within the element indicated
       by the ElementTransformation object. */
   void GetValues(ElementTransformation &T, const IntegrationRule &ir,
                  Vector &vals, int comp = 0, DenseMatrix *tr = NULL) const;

   /** Compute a collection of vector values from within the element indicated
       by the ElementTransformation object. */
   void GetVectorValues(ElementTransformation &T, const IntegrationRule &ir,
                        DenseMatrix &vals, DenseMatrix *tr = NULL) const;
   ///@}

   /** @name Face Index Get Values Methods

       These methods are designed to work with Discontinuous Galerkin basis
       functions. They compute field values on the interface between elements,
       or on boundary elements, by interpolating the field in a neighboring
       element. The \a side argument indices which neighboring element should be
       used: 0, 1, or 2 (automatically chosen).

       @warning These methods retrieve and use the FaceElementTransformations
       object from the mfem::Mesh. This can alter the state of the face element
       transformations object and can also lead to unexpected results when the
       FaceElementTransformations object is already in use such as when these
       methods are called from within an integration loop. Consider using
       GetValues(ElementTransformation &T, ...) instead.
    */
   ///@{
   /** Compute a collection of scalar values from within the face
       indicated by the index i. */
   int GetFaceValues(int i, int side, const IntegrationRule &ir, Vector &vals,
                     DenseMatrix &tr, int vdim = 1) const;

   /** Compute a collection of vector values from within the face
       indicated by the index i. */
   int GetFaceVectorValues(int i, int side, const IntegrationRule &ir,
                           DenseMatrix &vals, DenseMatrix &tr) const;
   ///@}

   void GetLaplacians(int i, const IntegrationRule &ir, Vector &laps,
                      int vdim = 1) const;

   void GetLaplacians(int i, const IntegrationRule &ir, Vector &laps,
                      DenseMatrix &tr, int vdim = 1) const;

   void GetHessians(int i, const IntegrationRule &ir, DenseMatrix &hess,
                    int vdim = 1) const;

   void GetHessians(int i, const IntegrationRule &ir, DenseMatrix &hess,
                    DenseMatrix &tr, int vdim = 1) const;

   void GetValuesFrom(const GridFunction &orig_func);

   void GetBdrValuesFrom(const GridFunction &orig_func);

   void GetVectorFieldValues(int i, const IntegrationRule &ir,
                             DenseMatrix &vals,
                             DenseMatrix &tr, int comp = 0) const;

   /// For a vector grid function, makes sure that the ordering is byNODES.
   void ReorderByNodes();

   /// Return the values as a vector on mesh vertices for dimension vdim.
   void GetNodalValues(Vector &nval, int vdim = 1) const;

   void GetVectorFieldNodalValues(Vector &val, int comp) const;

   void ProjectVectorFieldOn(GridFunction &vec_field, int comp = 0);

   void GetDerivative(int comp, int der_comp, GridFunction &der);

   double GetDivergence(ElementTransformation &tr) const;

   void GetCurl(ElementTransformation &tr, Vector &curl) const;

   void GetGradient(ElementTransformation &tr, Vector &grad) const;

   void GetGradients(ElementTransformation &tr, const IntegrationRule &ir,
                     DenseMatrix &grad) const;

   void GetGradients(const int elem, const IntegrationRule &ir,
                     DenseMatrix &grad) const
   { GetGradients(*fes->GetElementTransformation(elem), ir, grad); }

   void GetVectorGradient(ElementTransformation &tr, DenseMatrix &grad) const;

   /** Compute \f$ (\int_{\Omega} (*this) \psi_i)/(\int_{\Omega} \psi_i) \f$,
       where \f$ \psi_i \f$ are the basis functions for the FE space of avgs.
       Both FE spaces should be scalar and on the same mesh. */
   void GetElementAverages(GridFunction &avgs) const;

   /** Impose the given bounds on the function's DOFs while preserving its local
    *  integral (described in terms of the given weights) on the i'th element
    *  through SLBPQ optimization.
    *  Intended to be used for discontinuous FE functions. */
   void ImposeBounds(int i, const Vector &weights,
                     const Vector &_lo, const Vector &_hi);
   void ImposeBounds(int i, const Vector &weights,
                     double _min = 0.0, double _max = infinity());

   /** @brief Project the @a src GridFunction to @a this GridFunction, both of
       which must be on the same mesh. */
   /** The current implementation assumes that all elements use the same
       projection matrix. */
   void ProjectGridFunction(const GridFunction &src);

   virtual void ProjectCoefficient(Coefficient &coeff);

   void ProjectCoefficient(Coefficient &coeff, Array<int> &dofs, int vd = 0);

   void ProjectCoefficient(VectorCoefficient &vcoeff);

   void ProjectCoefficient(VectorCoefficient &vcoeff, Array<int> &dofs);

   void ProjectCoefficient(Coefficient *coeff[]);

   /** @brief Project a discontinuous vector coefficient as a grid function on
       a continuous finite element space. The values in shared dofs are
       determined from the element with maximal attribute. */
   virtual void ProjectDiscCoefficient(VectorCoefficient &coeff);

   enum AvgType {ARITHMETIC, HARMONIC};
   /** @brief Projects a discontinuous coefficient so that the values in shared
       vdofs are computed by taking an average of the possible values. */
   virtual void ProjectDiscCoefficient(Coefficient &coeff, AvgType type);
   /** @brief Projects a discontinuous _vector_ coefficient so that the values
       in shared vdofs are computed by taking an average of the possible values.
   */
   virtual void ProjectDiscCoefficient(VectorCoefficient &coeff, AvgType type);

protected:
   /** @brief Accumulates (depending on @a type) the values of @a coeff at all
       shared vdofs and counts in how many zones each vdof appears. */
   void AccumulateAndCountZones(Coefficient &coeff, AvgType type,
                                Array<int> &zones_per_vdof);

   /** @brief Accumulates (depending on @a type) the values of @a vcoeff at all
       shared vdofs and counts in how many zones each vdof appears. */
   void AccumulateAndCountZones(VectorCoefficient &vcoeff, AvgType type,
                                Array<int> &zones_per_vdof);

   void AccumulateAndCountBdrValues(Coefficient *coeff[],
                                    VectorCoefficient *vcoeff, Array<int> &attr,
                                    Array<int> &values_counter);

   void AccumulateAndCountBdrTangentValues(VectorCoefficient &vcoeff,
                                           Array<int> &bdr_attr,
                                           Array<int> &values_counter);

   // Complete the computation of averages; called e.g. after
   // AccumulateAndCountZones().
   void ComputeMeans(AvgType type, Array<int> &zones_per_vdof);

public:
   /** @brief Project a Coefficient on the GridFunction, modifying only DOFs on
       the boundary associated with the boundary attributes marked in the
       @a attr array. */
   void ProjectBdrCoefficient(Coefficient &coeff, Array<int> &attr)
   {
      Coefficient *coeff_p = &coeff;
      ProjectBdrCoefficient(&coeff_p, attr);
   }

   /** @brief Project a VectorCoefficient on the GridFunction, modifying only
       DOFs on the boundary associated with the boundary attributes marked in
       the @a attr array. */
   virtual void ProjectBdrCoefficient(VectorCoefficient &vcoeff,
                                      Array<int> &attr);

   /** @brief Project a set of Coefficient%s on the components of the
       GridFunction, modifying only DOFs on the boundary associated with the
       boundary attributed marked in the @a attr array. */
   /** If a Coefficient pointer in the array @a coeff is NULL, that component
       will not be touched. */
   virtual void ProjectBdrCoefficient(Coefficient *coeff[], Array<int> &attr);

   /** add ProjectBdrCoefficient() taking a VectorFunctionCoefficient and projecting
       onto the grid function, srw. */
   void ProjectBdrCoefficient(VectorFunctionCoefficient &vfcoeff,
                              Array<int> &attr);

   /** add ProjectBdrCoefficient() taking a VectorFunctionRestrictedCoefficient, srw
       This is the same as the function above taking a VectorFunctionCoefficient, it
       is just that the function coefficient is now restricted. This function
       specifically projects values associated with ExaConstits essential BC
       management and input. This routine does not, at this time, project a
       VectorFunctionRestrictedCoefficient onto all grid function dofs.
       This function should be renamed to reflect this. */
   void ProjectBdrCoefficient(VectorFunctionRestrictedCoefficient &vfcoeff);

   /** Project the normal component of the given VectorCoefficient on
       the boundary. Only boundary attributes that are marked in
       'bdr_attr' are projected. Assumes RT-type VectorFE GridFunction. */
   void ProjectBdrCoefficientNormal(VectorCoefficient &vcoeff,
                                    Array<int> &bdr_attr);

   /** @brief Project the tangential components of the given VectorCoefficient
       on the boundary. Only boundary attributes that are marked in @a bdr_attr
       are projected. Assumes ND-type VectorFE GridFunction. */
   virtual void ProjectBdrCoefficientTangent(VectorCoefficient &vcoeff,
                                             Array<int> &bdr_attr);

   virtual double ComputeL2Error(Coefficient &exsol,
                                 const IntegrationRule *irs[] = NULL) const
   { return ComputeLpError(2.0, exsol, NULL, irs); }

   virtual double ComputeL2Error(Coefficient *exsol[],
                                 const IntegrationRule *irs[] = NULL) const;

   virtual double ComputeL2Error(VectorCoefficient &exsol,
                                 const IntegrationRule *irs[] = NULL,
                                 Array<int> *elems = NULL) const;

   virtual double ComputeH1Error(Coefficient *exsol, VectorCoefficient *exgrad,
                                 Coefficient *ell_coef, double Nu,
                                 int norm_type) const;

   virtual double ComputeMaxError(Coefficient &exsol,
                                  const IntegrationRule *irs[] = NULL) const
   {
      return ComputeLpError(infinity(), exsol, NULL, irs);
   }

   virtual double ComputeMaxError(Coefficient *exsol[],
                                  const IntegrationRule *irs[] = NULL) const;

   virtual double ComputeMaxError(VectorCoefficient &exsol,
                                  const IntegrationRule *irs[] = NULL) const
   {
      return ComputeLpError(infinity(), exsol, NULL, NULL, irs);
   }

   virtual double ComputeL1Error(Coefficient &exsol,
                                 const IntegrationRule *irs[] = NULL) const
   { return ComputeLpError(1.0, exsol, NULL, irs); }

   virtual double ComputeW11Error(Coefficient *exsol, VectorCoefficient *exgrad,
                                  int norm_type, Array<int> *elems = NULL,
                                  const IntegrationRule *irs[] = NULL) const;

   virtual double ComputeL1Error(VectorCoefficient &exsol,
                                 const IntegrationRule *irs[] = NULL) const
   { return ComputeLpError(1.0, exsol, NULL, NULL, irs); }

   virtual double ComputeLpError(const double p, Coefficient &exsol,
                                 Coefficient *weight = NULL,
                                 const IntegrationRule *irs[] = NULL) const;

   /** Compute the Lp error in each element of the mesh and store the results in
       the Vector @a error. The result should be of length number of elements,
       for example an L2 GridFunction of order zero using map type VALUE. */
   virtual void ComputeElementLpErrors(const double p, Coefficient &exsol,
                                       Vector &error,
                                       Coefficient *weight = NULL,
                                       const IntegrationRule *irs[] = NULL
                                      ) const;

   virtual void ComputeElementL1Errors(Coefficient &exsol,
                                       Vector &error,
                                       const IntegrationRule *irs[] = NULL
                                      ) const
   { ComputeElementLpErrors(1.0, exsol, error, NULL, irs); }

   virtual void ComputeElementL2Errors(Coefficient &exsol,
                                       Vector &error,
                                       const IntegrationRule *irs[] = NULL
                                      ) const
   { ComputeElementLpErrors(2.0, exsol, error, NULL, irs); }

   virtual void ComputeElementMaxErrors(Coefficient &exsol,
                                        Vector &error,
                                        const IntegrationRule *irs[] = NULL
                                       ) const
   { ComputeElementLpErrors(infinity(), exsol, error, NULL, irs); }

   /** When given a vector weight, compute the pointwise (scalar) error as the
       dot product of the vector error with the vector weight. Otherwise, the
       scalar error is the l_2 norm of the vector error. */
   virtual double ComputeLpError(const double p, VectorCoefficient &exsol,
                                 Coefficient *weight = NULL,
                                 VectorCoefficient *v_weight = NULL,
                                 const IntegrationRule *irs[] = NULL) const;

   /** Compute the Lp error in each element of the mesh and store the results in
       the Vector @ error. The result should be of length number of elements,
       for example an L2 GridFunction of order zero using map type VALUE. */
   virtual void ComputeElementLpErrors(const double p, VectorCoefficient &exsol,
                                       Vector &error,
                                       Coefficient *weight = NULL,
                                       VectorCoefficient *v_weight = NULL,
                                       const IntegrationRule *irs[] = NULL
                                      ) const;

   virtual void ComputeElementL1Errors(VectorCoefficient &exsol,
                                       Vector &error,
                                       const IntegrationRule *irs[] = NULL
                                      ) const
   { ComputeElementLpErrors(1.0, exsol, error, NULL, NULL, irs); }

   virtual void ComputeElementL2Errors(VectorCoefficient &exsol,
                                       Vector &error,
                                       const IntegrationRule *irs[] = NULL
                                      ) const
   { ComputeElementLpErrors(2.0, exsol, error, NULL, NULL, irs); }

   virtual void ComputeElementMaxErrors(VectorCoefficient &exsol,
                                        Vector &error,
                                        const IntegrationRule *irs[] = NULL
                                       ) const
   { ComputeElementLpErrors(infinity(), exsol, error, NULL, NULL, irs); }

   virtual void ComputeFlux(BilinearFormIntegrator &blfi,
                            GridFunction &flux,
                            bool wcoef = true, int subdomain = -1);

   /// Redefine '=' for GridFunction = constant.
   GridFunction &operator=(double value);

   /// Copy the data from @a v.
   /** The size of @a v must be equal to the size of the associated
       FiniteElementSpace #fes. */
   GridFunction &operator=(const Vector &v);

   /// Transform by the Space UpdateMatrix (e.g., on Mesh change).
   virtual void Update();

   FiniteElementSpace *FESpace() { return fes; }
   const FiniteElementSpace *FESpace() const { return fes; }

   /// Associate a new FiniteElementSpace with the GridFunction.
   /** The GridFunction is resized using the SetSize() method. */
   virtual void SetSpace(FiniteElementSpace *f);

   using Vector::MakeRef;

   /** @brief Make the GridFunction reference external data on a new
       FiniteElementSpace. */
   /** This method changes the FiniteElementSpace associated with the
       GridFunction and sets the pointer @a v as external data in the
       GridFunction. */
   virtual void MakeRef(FiniteElementSpace *f, double *v);

   /** @brief Make the GridFunction reference external data on a new
       FiniteElementSpace. */
   /** This method changes the FiniteElementSpace associated with the
       GridFunction and sets the data of the Vector @a v (plus the @a v_offset)
       as external data in the GridFunction.
       @note This version of the method will also perform bounds checks when
       the build option MFEM_DEBUG is enabled. */
   virtual void MakeRef(FiniteElementSpace *f, Vector &v, int v_offset);

   /** @brief Associate a new FiniteElementSpace and new true-dof data with the
       GridFunction. */
   /** - If the prolongation matrix of @a f is trivial (i.e. its method
         FiniteElementSpace::GetProlongationMatrix() returns NULL), then the
         method MakeRef() is called with the same arguments.
       - Otherwise, the method SetSpace() is called with argument @a f.
       - The internal true-dof vector is set to reference @a tv. */
   void MakeTRef(FiniteElementSpace *f, double *tv);

   /** @brief Associate a new FiniteElementSpace and new true-dof data with the
       GridFunction. */
   /** - If the prolongation matrix of @a f is trivial (i.e. its method
         FiniteElementSpace::GetProlongationMatrix() returns NULL), this method
         calls MakeRef() with the same arguments.
       - Otherwise, this method calls SetSpace() with argument @a f.
       - The internal true-dof vector is set to reference the sub-vector of
         @a tv starting at the offset @a tv_offset. */
   void MakeTRef(FiniteElementSpace *f, Vector &tv, int tv_offset);

   /// Save the GridFunction to an output stream.
   virtual void Save(std::ostream &out) const;

#ifdef MFEM_USE_ADIOS2
   /// Save the GridFunction to a binary output stream using adios2 bp format.
   virtual void Save(adios2stream &out, const std::string& variable_name,
                     const adios2stream::data_type
                     type = adios2stream::data_type::point_data) const;
#endif

   /** Write the GridFunction in VTK format. Note that Mesh::PrintVTK must be
       called first. The parameter ref > 0 must match the one used in
       Mesh::PrintVTK. */
   void SaveVTK(std::ostream &out, const std::string &field_name, int ref);

   void SaveSTL(std::ostream &out, int TimesToRefine = 1);

   /// Destroys grid function.
   virtual ~GridFunction() { Destroy(); }
};

/** Overload operator<< for std::ostream and GridFunction; valid also for the
    derived class ParGridFunction */
std::ostream &operator<<(std::ostream &out, const GridFunction &sol);

/** @brief Class representing a function through its values (scalar or vector)
    at quadrature points. */
class QuadratureFunction : public Vector
{
protected:
   QuadratureSpace *qspace; ///< Associated QuadratureSpace
   int vdim;                ///< Vector dimension
   bool own_qspace;         ///< QuadratureSpace ownership flag

public:
   /// Create an empty QuadratureFunction.
   /** The object can be initialized later using the SetSpace() methods. */
   QuadratureFunction()
      : qspace(NULL), vdim(0), own_qspace(false) { }

   /** @brief Copy constructor. The QuadratureSpace ownership flag, #own_qspace,
       in the new object is set to false. */
   QuadratureFunction(const QuadratureFunction &orig)
      : Vector(orig),
        qspace(orig.qspace), vdim(orig.vdim), own_qspace(false) { }

   /// Create a QuadratureFunction based on the given QuadratureSpace.
   /** The QuadratureFunction does not assume ownership of the QuadratureSpace.
       @note The Vector data is not initialized. */
   QuadratureFunction(QuadratureSpace *qspace_, int vdim_ = 1)
      : Vector(vdim_*qspace_->GetSize()),
        qspace(qspace_), vdim(vdim_), own_qspace(false) { }

   /** @brief Create a QuadratureFunction based on the given QuadratureSpace,
       using the external data, @a qf_data. */
   /** The QuadratureFunction does not assume ownership of neither the
       QuadratureSpace nor the external data. */
   QuadratureFunction(QuadratureSpace *qspace_, double *qf_data, int vdim_ = 1)
      : Vector(qf_data, vdim_*qspace_->GetSize()),
        qspace(qspace_), vdim(vdim_), own_qspace(false) { }

   /// Read a QuadratureFunction from the stream @a in.
   /** The QuadratureFunction assumes ownership of the read QuadratureSpace. */
   QuadratureFunction(Mesh *mesh, std::istream &in);

   virtual ~QuadratureFunction() { if (own_qspace) { delete qspace; } }

   /// Get the associated QuadratureSpace.
   QuadratureSpace *GetSpace() const { return qspace; }

   /// Change the QuadratureSpace and optionally the vector dimension.
   /** If the new QuadratureSpace is different from the current one, the
       QuadratureFunction will not assume ownership of the new space; otherwise,
       the ownership flag remains the same.

       If the new vector dimension @a vdim_ < 0, the vector dimension remains
       the same.

       The data size is updated by calling Vector::SetSize(). */
   inline void SetSpace(QuadratureSpace *qspace_, int vdim_ = -1);

   /** @brief Change the QuadratureSpace, the data array, and optionally the
       vector dimension. */
   /** If the new QuadratureSpace is different from the current one, the
       QuadratureFunction will not assume ownership of the new space; otherwise,
       the ownership flag remains the same.

       If the new vector dimension @a vdim_ < 0, the vector dimension remains
       the same.

       The data array is replaced by calling Vector::NewDataAndSize(). */
   inline void SetSpace(QuadratureSpace *qspace_, double *qf_data,
                        int vdim_ = -1);

   /// Get the vector dimension.
   int GetVDim() const { return vdim; }

   /// Set the vector dimension, updating the size by calling Vector::SetSize().
   void SetVDim(int vdim_)
   { vdim = vdim_; SetSize(vdim*qspace->GetSize()); }

   /// Get the QuadratureSpace ownership flag.
   bool OwnsSpace() { return own_qspace; }

   /// Set the QuadratureSpace ownership flag.
   void SetOwnsSpace(bool own) { own_qspace = own; }

   /// Redefine '=' for QuadratureFunction = constant.
   QuadratureFunction &operator=(double value);

   /// Copy the data from @a v.
   /** The size of @a v must be equal to the size of the associated
       QuadratureSpace #qspace. */
   QuadratureFunction &operator=(const Vector &v);

   /// Copy assignment. Only the data of the base class Vector is copied.
   /** The QuadratureFunctions @a v and @a *this must have QuadratureSpaces with
       the same size.

       @note Defining this method overwrites the implicitly defined copy
       assignemnt operator. */
   QuadratureFunction &operator=(const QuadratureFunction &v);

   /// Get the IntegrationRule associated with mesh element @a idx.
   const IntegrationRule &GetElementIntRule(int idx) const
   { return qspace->GetElementIntRule(idx); }

   /// Return all values associated with mesh element @a idx in a Vector.
   /** The result is stored in the Vector @a values as a reference to the
       global values.

       Inside the Vector @a values, the index `i+vdim*j` corresponds to the
       `i`-th vector component at the `j`-th quadrature point.
    */
   inline void GetElementValues(int idx, Vector &values);

   /// Return all values associated with mesh element @a idx in a Vector.
   /** The result is stored in the Vector @a values as a copy of the
       global values.

       Inside the Vector @a values, the index `i+vdim*j` corresponds to the
       `i`-th vector component at the `j`-th quadrature point.
    */
   inline void GetElementValues(int idx, Vector &values) const;

<<<<<<< HEAD
   /// Return the quadrature function values at an integration point
   /** The result is stored in the Vector @a values as a reference to the
    global values.
    */
   inline void GetElementValues(int idx, const int ip_num, Vector &values);

=======
   /// Return the quadrature function values at an integration point.
   /** The result is stored in the Vector @a values as a reference to the
       global values. */
   inline void GetElementValues(int idx, const int ip_num, Vector &values);

   /// Return the quadrature function values at an integration point.
   /** The result is stored in the Vector @a values as a copy to the
       global values. */
   inline void GetElementValues(int idx, const int ip_num, Vector &values) const;

>>>>>>> 42207dbf
   /// Return all values associated with mesh element @a idx in a DenseMatrix.
   /** The result is stored in the DenseMatrix @a values as a reference to the
       global values.

       Inside the DenseMatrix @a values, the `(i,j)` entry corresponds to the
       `i`-th vector component at the `j`-th quadrature point.
    */
   inline void GetElementValues(int idx, DenseMatrix &values);

   /// Return all values associated with mesh element @a idx in a const DenseMatrix.
   /** The result is stored in the DenseMatrix @a values as a copy of the
       global values.

       Inside the DenseMatrix @a values, the `(i,j)` entry corresponds to the
       `i`-th vector component at the `j`-th quadrature point.
    */
   inline void GetElementValues(int idx, DenseMatrix &values) const;

   /// Write the QuadratureFunction to the stream @a out.
   void Save(std::ostream &out) const;
};

/// Overload operator<< for std::ostream and QuadratureFunction.
std::ostream &operator<<(std::ostream &out, const QuadratureFunction &qf);

double ZZErrorEstimator(BilinearFormIntegrator &blfi,
                        GridFunction &u,
                        GridFunction &flux,
                        Vector &error_estimates,
                        Array<int> *aniso_flags = NULL,
                        int with_subdomains = 1,
                        bool with_coeff = false);

/// Compute the Lp distance between two grid functions on the given element.
double ComputeElementLpDistance(double p, int i,
                                GridFunction& gf1, GridFunction& gf2);


/// Class used for extruding scalar GridFunctions
class ExtrudeCoefficient : public Coefficient
{
private:
   int n;
   Mesh *mesh_in;
   Coefficient &sol_in;
public:
   ExtrudeCoefficient(Mesh *m, Coefficient &s, int _n)
      : n(_n), mesh_in(m), sol_in(s) { }
   virtual double Eval(ElementTransformation &T, const IntegrationPoint &ip);
   virtual ~ExtrudeCoefficient() { }
};

/// Extrude a scalar 1D GridFunction, after extruding the mesh with Extrude1D.
GridFunction *Extrude1DGridFunction(Mesh *mesh, Mesh *mesh2d,
                                    GridFunction *sol, const int ny);


// Inline methods

inline void QuadratureFunction::SetSpace(QuadratureSpace *qspace_, int vdim_)
{
   if (qspace_ != qspace)
   {
      if (own_qspace) { delete qspace; }
      qspace = qspace_;
      own_qspace = false;
   }
   vdim = (vdim_ < 0) ? vdim : vdim_;
   SetSize(vdim*qspace->GetSize());
}

inline void QuadratureFunction::SetSpace(QuadratureSpace *qspace_,
                                         double *qf_data, int vdim_)
{
   if (qspace_ != qspace)
   {
      if (own_qspace) { delete qspace; }
      qspace = qspace_;
      own_qspace = false;
   }
   vdim = (vdim_ < 0) ? vdim : vdim_;
   NewDataAndSize(qf_data, vdim*qspace->GetSize());
}

inline void QuadratureFunction::GetElementValues(int idx, Vector &values)
{
   // element offset is the number of quadrature points for that element
   const int s_offset = qspace->element_offsets[idx];
   const int sl_size = qspace->element_offsets[idx+1] - s_offset;
   values.NewDataAndSize(data + vdim*s_offset, vdim*sl_size);
}

inline void QuadratureFunction::GetElementValues(int idx, Vector &values) const
{
   const int s_offset = qspace->element_offsets[idx];
   const int sl_size = qspace->element_offsets[idx+1] - s_offset;
   values.SetSize(vdim*sl_size);
   const double *q = data + vdim*s_offset;
   for (int i = 0; i<values.Size(); i++)
   {
      values(i) = *(q++);
   }
}

inline void QuadratureFunction::GetElementValues(int idx, const int ip_num,
                                                 Vector &values)
{
<<<<<<< HEAD
   // get the element values and store them in elem_vec
   Vector elem_vec;
   GetElementValues(idx, elem_vec);

   // get the vector dimension of the quadrature function.
   // This is the size of data stored at each integration point
   int vDim = GetVDim();

   // set the size of the integration point data vector @a values
   //   values.SetSize(vDim);
   values.NewDataAndSize(elem_vec + ip_num * vDim, vDim);
=======
   const int s_offset = qspace->element_offsets[idx] * vdim + ip_num * vdim;
   values.NewDataAndSize(data + s_offset, vdim);
}

inline void QuadratureFunction::GetElementValues(int idx, const int ip_num,
                                                 Vector &values) const
{
   const int s_offset = qspace->element_offsets[idx] * vdim + ip_num * vdim;
   values.SetSize(vdim);
   const double *q = data + s_offset;
   for (int i = 0; i < values.Size(); i++)
   {
      values(i) = *(q++);
   }
>>>>>>> 42207dbf
}

inline void QuadratureFunction::GetElementValues(int idx, DenseMatrix &values)
{
   const int s_offset = qspace->element_offsets[idx];
   const int sl_size = qspace->element_offsets[idx+1] - s_offset;
   values.Reset(data + vdim*s_offset, vdim, sl_size);
}

inline void QuadratureFunction::GetElementValues(int idx,
                                                 DenseMatrix &values) const
{
   const int s_offset = qspace->element_offsets[idx];
   const int sl_size = qspace->element_offsets[idx+1] - s_offset;
   values.SetSize(vdim, sl_size);
   const double *q = data + vdim*s_offset;
   for (int j = 0; j<sl_size; j++)
   {
      for (int i = 0; i<vdim; i++)
      {
         values(i,j) = *(q++);
      }
   }
}

} // namespace mfem

#endif<|MERGE_RESOLUTION|>--- conflicted
+++ resolved
@@ -747,14 +747,6 @@
     */
    inline void GetElementValues(int idx, Vector &values) const;
 
-<<<<<<< HEAD
-   /// Return the quadrature function values at an integration point
-   /** The result is stored in the Vector @a values as a reference to the
-    global values.
-    */
-   inline void GetElementValues(int idx, const int ip_num, Vector &values);
-
-=======
    /// Return the quadrature function values at an integration point.
    /** The result is stored in the Vector @a values as a reference to the
        global values. */
@@ -765,7 +757,6 @@
        global values. */
    inline void GetElementValues(int idx, const int ip_num, Vector &values) const;
 
->>>>>>> 42207dbf
    /// Return all values associated with mesh element @a idx in a DenseMatrix.
    /** The result is stored in the DenseMatrix @a values as a reference to the
        global values.
@@ -873,19 +864,6 @@
 inline void QuadratureFunction::GetElementValues(int idx, const int ip_num,
                                                  Vector &values)
 {
-<<<<<<< HEAD
-   // get the element values and store them in elem_vec
-   Vector elem_vec;
-   GetElementValues(idx, elem_vec);
-
-   // get the vector dimension of the quadrature function.
-   // This is the size of data stored at each integration point
-   int vDim = GetVDim();
-
-   // set the size of the integration point data vector @a values
-   //   values.SetSize(vDim);
-   values.NewDataAndSize(elem_vec + ip_num * vDim, vDim);
-=======
    const int s_offset = qspace->element_offsets[idx] * vdim + ip_num * vdim;
    values.NewDataAndSize(data + s_offset, vdim);
 }
@@ -900,7 +878,6 @@
    {
       values(i) = *(q++);
    }
->>>>>>> 42207dbf
 }
 
 inline void QuadratureFunction::GetElementValues(int idx, DenseMatrix &values)
