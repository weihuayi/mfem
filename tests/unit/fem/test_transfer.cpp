--- conflicted
+++ resolved
@@ -211,7 +211,6 @@
    if (geometric == 0)
    {
       delete f_fec;
-<<<<<<< HEAD
    }
    delete c_fec;
 }
@@ -258,54 +257,6 @@
          f_fec = new RT_FECollection(order, dimension);
          break;
    }
-=======
-   }
-   delete c_fec;
-}
-
-TEST_CASE("Variable Order Transfer", "[Transfer][VariableOrder]")
-{
-   auto vectorspace = GENERATE(VecSpace::H1, VecSpace::VectorH1, VecSpace::ND,
-                               VecSpace::RT);
-   dimension = GENERATE(2, 3);
-
-   int ne = 2;
-   int order = 2;
-
-   // Log test case information
-   int total_ne = pow(ne, dimension);
-   CAPTURE(VecSpaceName(vectorspace), dimension, total_ne, order);
-
-   Mesh mesh;
-   if (dimension == 2)
-   {
-      Element::Type type = Element::QUADRILATERAL;
-      mesh = Mesh::MakeCartesian2D(ne, ne, type, 1, 1.0, 1.0);
-   }
-   else
-   {
-      Element::Type type = Element::HEXAHEDRON;
-      mesh = Mesh::MakeCartesian3D(ne, ne, ne, type, 1.0, 1.0, 1.0);
-   }
-   FiniteElementCollection* c_fec = nullptr;
-   FiniteElementCollection* f_fec = nullptr;
-   switch (vectorspace)
-   {
-      case VecSpace::H1:
-      case VecSpace::VectorH1:
-         c_fec = new H1_FECollection(order, dimension);
-         f_fec = new H1_FECollection(order, dimension);
-         break;
-      case VecSpace::ND:
-         c_fec = new ND_FECollection(order+1, dimension);
-         f_fec = new ND_FECollection(order+1, dimension);
-         break;
-      case VecSpace::RT:
-         c_fec = new RT_FECollection(order, dimension);
-         f_fec = new RT_FECollection(order, dimension);
-         break;
-   }
->>>>>>> aa9a4887
 
    mesh.EnsureNCMesh();
    mesh.RandomRefinement(0.5);
@@ -317,11 +268,8 @@
    FiniteElementSpace *f_fespace =
       new FiniteElementSpace(&mesh, f_fec,spaceDimension);
 
-<<<<<<< HEAD
-=======
    RandomPRefinement(*f_fespace);
 
->>>>>>> aa9a4887
    Operator* referenceOperator = nullptr;
 
    referenceOperator = new PRefinementTransferOperator(*c_fespace,
@@ -508,7 +456,6 @@
    {
       Element::Type type = simplex ? Element::TETRAHEDRON : Element::HEXAHEDRON;
       mesh = Mesh::MakeCartesian3D(ne, ne, ne, type, 1.0, 1.0, 1.0);
-<<<<<<< HEAD
    }
 
    Mesh fineMesh(mesh);
@@ -524,23 +471,6 @@
       pfineMesh.UniformRefinement();
    }
 
-=======
-   }
-
-   Mesh fineMesh(mesh);
-   if (geometric)
-   {
-      fineMesh.UniformRefinement();
-   }
-
-   ParMesh *pmesh = new ParMesh(MPI_COMM_WORLD, mesh);
-   ParMesh pfineMesh(MPI_COMM_WORLD, mesh);
-   if (geometric)
-   {
-      pfineMesh.UniformRefinement();
-   }
-
->>>>>>> aa9a4887
    FiniteElementCollection *c_h1_fec =
       new H1_FECollection(order, dimension);
    FiniteElementCollection *f_h1_fec = geometric ? c_h1_fec : new
