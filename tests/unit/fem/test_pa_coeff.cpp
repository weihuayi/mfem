// Copyright (c) 2010-2020, Lawrence Livermore National Security, LLC. Produced
// at the Lawrence Livermore National Laboratory. All Rights reserved. See files
// LICENSE and NOTICE for details. LLNL-CODE-806117.
//
// This file is part of the MFEM library. For more information and source code
// availability visit https://mfem.org.
//
// MFEM is free software; you can redistribute it and/or modify it under the
// terms of the BSD-3 license. We welcome feedback and contributions, see file
// CONTRIBUTING.md for details.

#include "mfem.hpp"
#include "catch.hpp"

using namespace mfem;

namespace pa_coeff
{

int dimension;

double coeffFunction(const Vector& x)
{
   if (dimension == 2)
   {
      return sin(8.0 * M_PI * x[0]) * cos(6.0 * M_PI * x[1]) + 2.0;
   }
   else
   {
      return sin(8.0 * M_PI * x[0]) * cos(6.0 * M_PI * x[1]) *
             sin(4.0 * M_PI * x[2]) +
             2.0;
   }
}

void vectorCoeffFunction(const Vector & x, Vector & f)
{
   f = 0.0;
   if (dimension > 1)
   {
      f[0] = sin(M_PI * x[1]);
      f[1] = sin(2.5 * M_PI * x[0]);
   }
   if (dimension == 3)
   {
      f[2] = sin(6.1 * M_PI * x[2]);
   }
}

double linearFunction(const Vector & x)
{
   if (dimension == 3)
   {
      return (10.0 * x(0)) + (5.0 * x(1)) + x(2);
   }
   else
   {
      return (10.0 * x(0)) + (5.0 * x(1));
   }
}

void asymmetricMatrixCoeffFunction(const Vector & x, DenseMatrix & f)
{
   f = 0.0;
   if (dimension == 2)
   {
      f(0,0) = 1.1 + sin(M_PI * x[1]);  // 1,1
      f(1,0) = cos(1.3 * M_PI * x[1]);  // 2,1
      f(0,1) = cos(2.5 * M_PI * x[0]);  // 1,2
      f(1,1) = 1.1 + sin(4.9 * M_PI * x[0]);  // 2,2
   }
   else if (dimension == 3)
   {
      f(0,0) = 1.1 + sin(M_PI * x[1]);  // 1,1
      f(0,1) = cos(2.5 * M_PI * x[0]);  // 1,2
      f(0,2) = sin(4.9 * M_PI * x[2]);  // 1,3
      f(1,0) = cos(M_PI * x[0]);  // 2,1
      f(1,1) = 1.1 + sin(6.1 * M_PI * x[1]);  // 2,2
      f(1,2) = cos(6.1 * M_PI * x[2]);  // 2,3
      f(2,0) = sin(1.5 * M_PI * x[1]);  // 3,1
      f(2,1) = cos(2.9 * M_PI * x[0]);  // 3,2
      f(2,2) = 1.1 + sin(6.1 * M_PI * x[2]);  // 3,3
   }
}

void fullSymmetricMatrixCoeffFunction(const Vector & x, DenseMatrix & f)
{
   f = 0.0;
   if (dimension == 2)
   {
      f(0,0) = 1.1 + sin(M_PI * x[1]);  // 1,1
      f(0,1) = cos(2.5 * M_PI * x[0]);  // 1,2
      f(1,1) = 1.1 + sin(4.9 * M_PI * x[0]);  // 2,2
      f(1,0) = f(0,1);
   }
   else if (dimension == 3)
   {
      f(0,0) = sin(M_PI * x[1]);  // 1,1
      f(0,1) = cos(2.5 * M_PI * x[0]);  // 1,2
      f(0,2) = sin(4.9 * M_PI * x[2]);  // 1,3
      f(1,1) = sin(6.1 * M_PI * x[1]);  // 2,2
      f(1,2) = cos(6.1 * M_PI * x[2]);  // 2,3
      f(2,2) = sin(6.1 * M_PI * x[2]);  // 3,3
      f(1,0) = f(0,1);
      f(2,0) = f(0,2);
      f(2,1) = f(1,2);
   }
}

void symmetricMatrixCoeffFunction(const Vector & x, Vector & f)
{
   f = 0.0;
   if (dimension == 2)
   {
      f[0] = 1.1 + sin(M_PI * x[1]);  // 1,1
      f[1] = cos(2.5 * M_PI * x[0]);  // 1,2
      f[2] = 1.1 + sin(4.9 * M_PI * x[0]);  // 2,2
   }
   else if (dimension == 3)
   {
      f[0] = sin(M_PI * x[1]);  // 1,1
      f[1] = cos(2.5 * M_PI * x[0]);  // 1,2
      f[2] = sin(4.9 * M_PI * x[2]);  // 1,3
      f[3] = sin(6.1 * M_PI * x[1]);  // 2,2
      f[4] = cos(6.1 * M_PI * x[2]);  // 2,3
      f[5] = sin(6.1 * M_PI * x[2]);  // 3,3
   }
}

TEST_CASE("H1 pa_coeff")
{
   for (dimension = 2; dimension < 4; ++dimension)
   {
      for (int coeffType = 0; coeffType < 3; ++coeffType)
      {
         for (int integrator = 0; integrator < 2; ++integrator)
         {
            const int ne = 2;
            std::cout << "Testing " << dimension << "D partial assembly with "
                      << "coeffType " << coeffType << " and "
                      << "integrator " << integrator << std::endl;
            for (int order = 1; order < 4; ++order)
            {
               Mesh* mesh;
               if (dimension == 2)
               {
                  mesh = new Mesh(ne, ne, Element::QUADRILATERAL, 1, 1.0, 1.0);
               }
               else
               {
                  mesh = new Mesh(ne, ne, ne, Element::HEXAHEDRON, 1, 1.0, 1.0,
                                  1.0);
               }
               FiniteElementCollection* h1_fec =
                  new H1_FECollection(order, dimension);
               FiniteElementSpace h1_fespace(mesh, h1_fec);
               Array<int> ess_tdof_list;

               BilinearForm paform(&h1_fespace);
               GridFunction* coeffGridFunction = nullptr;
               Coefficient* coeff = nullptr;
               if (coeffType == 0)
               {
                  coeff = new ConstantCoefficient(1.0);
               }
               else if (coeffType == 1)
               {
                  coeff = new FunctionCoefficient(&coeffFunction);
               }
               else if (coeffType == 2)
               {
                  FunctionCoefficient tmpCoeff(&coeffFunction);
                  coeffGridFunction = new GridFunction(&h1_fespace);
                  coeffGridFunction->ProjectCoefficient(tmpCoeff);
                  coeff = new GridFunctionCoefficient(coeffGridFunction);
               }
               paform.SetAssemblyLevel(AssemblyLevel::PARTIAL);
               if (integrator < 2)
               {
                  paform.AddDomainIntegrator(new DiffusionIntegrator(*coeff));
               }
               if (integrator > 0)
               {
                  paform.AddDomainIntegrator(new MassIntegrator(*coeff));
               }
               paform.Assemble();
               OperatorHandle paopr;
               paform.FormSystemMatrix(ess_tdof_list, paopr);

               BilinearForm assemblyform(&h1_fespace);
               if (integrator < 2)
               {
                  assemblyform.AddDomainIntegrator(
                     new DiffusionIntegrator(*coeff));
               }
               if (integrator > 0)
               {
                  assemblyform.AddDomainIntegrator(new MassIntegrator(*coeff));
               }
               assemblyform.SetDiagonalPolicy(Operator::DIAG_ONE);
               assemblyform.Assemble();
               assemblyform.Finalize();
               const SparseMatrix& A_explicit = assemblyform.SpMat();

               Vector xin(h1_fespace.GetTrueVSize());
               xin.Randomize();
               Vector y_mat(xin);
               y_mat = 0.0;
               Vector y_assembly(xin);
               y_assembly = 0.0;
               Vector y_pa(xin);
               y_pa = 0.0;

               paopr->Mult(xin, y_pa);
               assemblyform.Mult(xin, y_assembly);
               A_explicit.Mult(xin, y_mat);

               y_pa -= y_mat;
               double pa_error = y_pa.Norml2();
               std::cout << "  order: " << order
                         << ", pa error norm: " << pa_error << std::endl;
               REQUIRE(pa_error < 1.e-12);

               y_assembly -= y_mat;
               double assembly_error = y_assembly.Norml2();
               std::cout << "  order: " << order
                         << ", assembly error norm: " << assembly_error
                         << std::endl;
               REQUIRE(assembly_error < 1.e-12);

               delete coeff;
               delete coeffGridFunction;
               delete mesh;
               delete h1_fec;
            }
         }
      }
   }
}

TEST_CASE("Hcurl/Hdiv pa_coeff",
          "[CUDA]")
{
   for (dimension = 2; dimension < 4; ++dimension)
   {
      Mesh* mesh;
      const int ne = 3;
      if (dimension == 2)
      {
         mesh = new Mesh(ne, ne, Element::QUADRILATERAL, 1, 1.0, 1.0);
      }
      else
      {
         mesh = new Mesh(ne, ne, ne, Element::HEXAHEDRON, 1, 1.0, 1.0, 1.0);
      }

      for (int coeffType = 0; coeffType < 5; ++coeffType)
      {
         Coefficient* coeff = nullptr;
         Coefficient* coeff2 = nullptr;
         VectorCoefficient* vcoeff = nullptr;
         MatrixCoefficient* mcoeff = nullptr;
         MatrixCoefficient* smcoeff = nullptr;
         if (coeffType == 0)
         {
            coeff = new ConstantCoefficient(12.34);
            coeff2 = new ConstantCoefficient(12.34);
         }
         else if (coeffType == 1)
         {
            coeff = new FunctionCoefficient(&coeffFunction);
            coeff2 = new FunctionCoefficient(&linearFunction);
         }
         else if (coeffType == 2)
         {
            vcoeff = new VectorFunctionCoefficient(dimension, &vectorCoeffFunction);
            coeff2 = new FunctionCoefficient(&linearFunction);
         }
         else if (coeffType == 3)
         {
            mcoeff = new MatrixFunctionCoefficient(dimension,
                                                   &fullSymmetricMatrixCoeffFunction);
            smcoeff = new MatrixFunctionCoefficient(dimension,
                                                    &symmetricMatrixCoeffFunction);
            coeff2 = new FunctionCoefficient(&linearFunction);
         }
         else if (coeffType == 4)
         {
            mcoeff = new MatrixFunctionCoefficient(dimension,
                                                   &asymmetricMatrixCoeffFunction);
            smcoeff = new MatrixFunctionCoefficient(dimension,
                                                    &asymmetricMatrixCoeffFunction);
            coeff2 = new FunctionCoefficient(&linearFunction);
         }

         enum MixedSpaces {Hcurl, Hdiv, HcurlHdiv, HdivHcurl, NumSpaceTypes};

         for (int spaceType = 0; spaceType < NumSpaceTypes; ++spaceType)
         {
            if (spaceType == Hdiv && coeffType >= 2)
            {
               continue;   // Case not implemented yet
            }

            const int numIntegrators =
               (spaceType >= HcurlHdiv) ? 1 : ((coeffType == 2) ? 2 : 3);

            for (int integrator = 0; integrator < numIntegrators; ++integrator)
            {
               if (spaceType == Hcurl)
                  std::cout << "Testing " << dimension
                            << "D ND partial assembly with coeffType "
                            << coeffType << " and integrator "
                            << integrator << std::endl;
               else if (spaceType == Hdiv)
                  std::cout << "Testing " << dimension
                            << "D RT partial assembly with coeffType "
                            << coeffType << " and integrator "
                            << integrator << std::endl;
               else if (spaceType == HcurlHdiv)
                  std::cout << "Testing " << dimension
                            << "D ND x RT partial assembly with coeffType "
                            << coeffType << " and integrator "
                            << integrator << std::endl;
               else  // HdivHcurl
                  std::cout << "Testing " << dimension
                            << "D RT x ND partial assembly with coeffType "
                            << coeffType << " and integrator "
                            << integrator << std::endl;

               for (int order = 1; order < 4; ++order)
               {
                  FiniteElementCollection* fec = nullptr;
                  if (spaceType == Hcurl || spaceType == HcurlHdiv)
                  {
                     fec = (FiniteElementCollection*) new ND_FECollection(order, dimension);
                  }
                  else if (spaceType == HdivHcurl)
                  {
                     fec = (FiniteElementCollection*) new RT_FECollection(order - 1, dimension);
                  }
                  else
                  {
                     fec = (FiniteElementCollection*) new RT_FECollection(order, dimension);
                  }

                  FiniteElementSpace fespace(mesh, fec);

                  // Set essential boundary conditions on the entire boundary.
                  Array<int> tdof_ess(fespace.GetVSize());
                  tdof_ess = 0;

                  for (int i=0; i<mesh->GetNBE(); ++i)
                  {
                     Array<int> dofs;
                     fespace.GetBdrElementDofs(i, dofs);
                     for (int j=0; j<dofs.Size(); ++j)
                     {
                        const int dof_j = (dofs[j] >= 0) ? dofs[j] : -1 - dofs[j];
                        tdof_ess[dof_j] = 1;
                     }
                  }

                  int num_ess = 0;
                  for (int i=0; i<fespace.GetVSize(); ++i)
                  {
                     if (tdof_ess[i] == 1)
                     {
                        num_ess++;
                     }
                  }

                  Array<int> ess_tdof_list(num_ess);
                  num_ess = 0;
                  for (int i=0; i<fespace.GetVSize(); ++i)
                  {
                     if (tdof_ess[i] == 1)
                     {
                        ess_tdof_list[num_ess] = i;
                        num_ess++;
                     }
                  }

<<<<<<< HEAD
                  BilinearForm *paform = new BilinearForm(&fespace);
                  BilinearForm *assemblyform = new BilinearForm(&fespace);

                  paform->SetAssemblyLevel(AssemblyLevel::PARTIAL);
                  if (integrator < 2)
=======
                  Vector xin(fespace.GetTrueVSize());
                  xin.Randomize();

                  Vector y_mat, y_assembly, y_pa;

                  if (spaceType >= HcurlHdiv)
>>>>>>> 064eeb65
                  {
                     FiniteElementCollection* fecTest = nullptr;
                     if (spaceType == HcurlHdiv)
                     {
                        fecTest = (FiniteElementCollection*) new RT_FECollection(order - 1, dimension);
                     }
                     else
                     {
                        fecTest = (FiniteElementCollection*) new ND_FECollection(order, dimension);
                     }

                     FiniteElementSpace fespaceTest(mesh, fecTest);

                     MixedBilinearForm paform(&fespace, &fespaceTest);
                     paform.SetAssemblyLevel(AssemblyLevel::PARTIAL);
                     MixedBilinearForm assemblyform(&fespace, &fespaceTest);

                     const int testSize = fespaceTest.GetTrueVSize();
                     y_mat.SetSize(testSize);
                     y_mat = 0.0;
                     y_assembly.SetSize(testSize);
                     y_assembly = 0.0;
                     y_pa.SetSize(testSize);
                     y_pa = 0.0;

                     if (coeffType >= 3)
                     {
                        paform.AddDomainIntegrator(new VectorFEMassIntegrator(*smcoeff));
                        assemblyform.AddDomainIntegrator(new VectorFEMassIntegrator(*mcoeff));
                     }
                     else if (coeffType == 2)
                     {
<<<<<<< HEAD
                        paform->AddDomainIntegrator(new VectorFEMassIntegrator(*vcoeff));
                        assemblyform->AddDomainIntegrator(
                           new VectorFEMassIntegrator(*vcoeff));
                     }
                     else
                     {
                        paform->AddDomainIntegrator(new VectorFEMassIntegrator(*coeff));
                        assemblyform->AddDomainIntegrator(
                           new VectorFEMassIntegrator(*coeff));
=======
                        paform.AddDomainIntegrator(new VectorFEMassIntegrator(*vcoeff));
                        assemblyform.AddDomainIntegrator(new VectorFEMassIntegrator(*vcoeff));
                     }
                     else
                     {
                        paform.AddDomainIntegrator(new VectorFEMassIntegrator(*coeff));
                        assemblyform.AddDomainIntegrator(new VectorFEMassIntegrator(*coeff));
>>>>>>> 064eeb65
                     }

                     Array<int> empty_ess; // empty

                     paform.Assemble();
                     OperatorHandle paopr;
                     paform.FormRectangularSystemMatrix(ess_tdof_list, empty_ess, paopr);

                     assemblyform.Assemble();
                     SparseMatrix A_explicit;
                     assemblyform.FormRectangularSystemMatrix(ess_tdof_list, empty_ess, A_explicit);

                     paopr->Mult(xin, y_pa);
                     assemblyform.Mult(xin, y_assembly);
                     A_explicit.Mult(xin, y_mat);

                     delete fecTest;
                  }
                  else
                  {
                     BilinearForm paform(&fespace);
                     paform.SetAssemblyLevel(AssemblyLevel::PARTIAL);
                     BilinearForm assemblyform(&fespace);

                     y_mat.SetSize(xin.Size());
                     y_mat = 0.0;
                     y_assembly.SetSize(xin.Size());
                     y_assembly = 0.0;
                     y_pa.SetSize(xin.Size());
                     y_pa = 0.0;

                     if (integrator < 2)
                     {
<<<<<<< HEAD
                        paform->AddDomainIntegrator(new CurlCurlIntegrator(*coeff2));
                        assemblyform->AddDomainIntegrator(new CurlCurlIntegrator(*coeff2));
=======
                        if (coeffType >= 3)
                        {
                           paform.AddDomainIntegrator(new VectorFEMassIntegrator(*smcoeff));
                           assemblyform.AddDomainIntegrator(new VectorFEMassIntegrator(*mcoeff));
                        }
                        else if (coeffType == 2)
                        {
                           paform.AddDomainIntegrator(new VectorFEMassIntegrator(*vcoeff));
                           assemblyform.AddDomainIntegrator(new VectorFEMassIntegrator(*vcoeff));

                        }
                        else
                        {
                           paform.AddDomainIntegrator(new VectorFEMassIntegrator(*coeff));
                           assemblyform.AddDomainIntegrator(new VectorFEMassIntegrator(*coeff));
                        }
>>>>>>> 064eeb65
                     }
                     if (integrator > 0)
                     {
<<<<<<< HEAD
                        paform->AddDomainIntegrator(new DivDivIntegrator(*coeff2));
                        assemblyform->AddDomainIntegrator(new DivDivIntegrator(*coeff2));
=======
                        if (spaceType == Hcurl)
                        {
                           paform.AddDomainIntegrator(new CurlCurlIntegrator(*coeff2));
                           assemblyform.AddDomainIntegrator(new CurlCurlIntegrator(*coeff2));
                        }
                        else
                        {
                           paform.AddDomainIntegrator(new DivDivIntegrator(*coeff2));
                           assemblyform.AddDomainIntegrator(new DivDivIntegrator(*coeff2));
                        }
>>>>>>> 064eeb65
                     }
                     paform.Assemble();
                     OperatorHandle paopr;
                     paform.FormSystemMatrix(ess_tdof_list, paopr);

                     assemblyform.SetDiagonalPolicy(Matrix::DIAG_ONE);
                     assemblyform.Assemble();
                     SparseMatrix A_explicit;
                     assemblyform.FormSystemMatrix(ess_tdof_list, A_explicit);

                     paopr->Mult(xin, y_pa);
                     assemblyform.Mult(xin, y_assembly);
                     A_explicit.Mult(xin, y_mat);
                  }
<<<<<<< HEAD
                  paform->Assemble();
                  OperatorHandle paopr;
                  paform->FormSystemMatrix(ess_tdof_list, paopr);

                  assemblyform->SetDiagonalPolicy(Operator::DIAG_ONE);
                  assemblyform->Assemble();
                  assemblyform->Finalize();
                  OperatorPtr A_explicit;
                  assemblyform->FormSystemMatrix(ess_tdof_list, A_explicit);

                  Vector xin(fespace.GetTrueVSize());
                  xin.Randomize();
                  Vector y_mat(xin);
                  y_mat = 0.0;
                  Vector y_assembly(xin);
                  y_assembly = 0.0;
                  Vector y_pa(xin);
                  y_pa = 0.0;

                  paopr->Mult(xin, y_pa);
                  assemblyform->Mult(xin, y_assembly);
                  A_explicit->Mult(xin, y_mat);
=======
>>>>>>> 064eeb65

                  y_pa -= y_mat;
                  double pa_error = y_pa.Norml2();
                  std::cout << "  order: " << order
                            << ", pa error norm: " << pa_error << std::endl;
                  REQUIRE(pa_error < 1.e-10);

                  y_assembly -= y_mat;
                  double assembly_error = y_assembly.Norml2();
                  std::cout << "  order: " << order
                            << ", assembly error norm: " << assembly_error
                            << std::endl;
                  REQUIRE(assembly_error < 1.e-12);

                  delete paform;
                  delete assemblyform;
                  delete fec;
               }
            }
         }

         delete coeff;
         delete coeff2;
         delete vcoeff;
<<<<<<< HEAD
=======
         delete mcoeff;
         delete smcoeff;
>>>>>>> 064eeb65
      }

      delete mesh;
   }
}

TEST_CASE("Hcurl/Hdiv mixed pa_coeff",
          "[CUDA]")
{
   for (dimension = 2; dimension < 4; ++dimension)
   {
      Mesh* mesh;
      const int ne = 3;
      if (dimension == 2)
      {
         mesh = new Mesh(ne, ne, Element::QUADRILATERAL, 1, 1.0, 1.0);
      }
      else
      {
         mesh = new Mesh(ne, ne, ne, Element::HEXAHEDRON, 1, 1.0, 1.0, 1.0);
      }

      for (int coeffType = 0; coeffType < 3; ++coeffType)
      {
         Coefficient* coeff = nullptr;
         VectorCoefficient* vcoeff = nullptr;
         if (coeffType == 0)
         {
            coeff = new ConstantCoefficient(12.34);
         }
         else if (coeffType == 1)
         {
            coeff = new FunctionCoefficient(&coeffFunction);
         }
         else if (coeffType == 2)
         {
            vcoeff = new VectorFunctionCoefficient(dimension, &vectorCoeffFunction);
         }

         enum MixedSpaces {HcurlH1, HcurlL2, HdivL2, NumSpaceTypes};

         for (int spaceType = 0; spaceType < NumSpaceTypes; ++spaceType)
         {
            if (spaceType == HdivL2 && coeffType == 1)
            {
               continue;  // This case fails, maybe because of insufficient quadrature.
            }
            if ((spaceType != HcurlL2 && coeffType == 2) || (spaceType == HcurlL2 &&
                                                             dimension == 2))
            {
               continue;  // Case not implemented yet
            }

            const int numIntegrators = (spaceType == HcurlL2) ? 2 : 1;
            for (int integrator = 0; integrator < numIntegrators; ++integrator)
            {
               if (spaceType == HcurlH1)
                  std::cout << "Testing " << dimension << "D ND H1 mixed partial assembly with "
                            << "coeffType " << coeffType << " and "
                            << "integrator " << integrator << std::endl;
               else if (spaceType == HcurlL2)
                  std::cout << "Testing " << dimension << "D ND L2 mixed partial assembly with "
                            << "coeffType " << coeffType << " and "
                            << "integrator " << integrator << std::endl;
               else
                  std::cout << "Testing " << dimension << "D RT L2 mixed partial assembly with "
                            << "coeffType " << coeffType << " and "
                            << "integrator " << integrator << std::endl;

               for (int order = 1; order < 4; ++order)
               {
                  FiniteElementCollection* vec_fec = (spaceType == HcurlH1 ||
                                                      spaceType == HcurlL2) ?
                                                     (FiniteElementCollection*) new ND_FECollection(order, dimension) :
                                                     (FiniteElementCollection*) new RT_FECollection(order-1, dimension);

                  FiniteElementCollection* scalar_fec = (spaceType == HcurlH1) ?
                                                        (FiniteElementCollection*) new H1_FECollection(order, dimension) :
                                                        (FiniteElementCollection*) new L2_FECollection(order-1, dimension);

                  FiniteElementSpace v_fespace(mesh, vec_fec);
                  FiniteElementSpace s_fespace(mesh, scalar_fec);

                  Array<int> ess_tdof_list;

                  MixedBilinearForm *paform = NULL;
                  MixedBilinearForm *assemblyform = NULL;

                  if (spaceType == HcurlH1)
                  {
                     assemblyform = new MixedBilinearForm(&s_fespace, &v_fespace);
                     assemblyform->AddDomainIntegrator(new MixedVectorGradientIntegrator(*coeff));

                     paform = new MixedBilinearForm(&s_fespace, &v_fespace);
                     paform->SetAssemblyLevel(AssemblyLevel::PARTIAL);
                     paform->AddDomainIntegrator(new MixedVectorGradientIntegrator(*coeff));
                  }
                  else if (spaceType == HcurlL2)
                  {
                     assemblyform = new MixedBilinearForm(&v_fespace, &v_fespace);
                     paform = new MixedBilinearForm(&v_fespace, &v_fespace);
                     paform->SetAssemblyLevel(AssemblyLevel::PARTIAL);

                     if (coeffType == 2)
                     {
                        if (integrator == 0)
                        {
                           paform->AddDomainIntegrator(new MixedVectorCurlIntegrator(*vcoeff));
                           assemblyform->AddDomainIntegrator(new MixedVectorCurlIntegrator(*vcoeff));
                        }
                        else
                        {
                           paform->AddDomainIntegrator(new MixedVectorWeakCurlIntegrator(*vcoeff));
                           assemblyform->AddDomainIntegrator(new MixedVectorWeakCurlIntegrator(*vcoeff));
                        }
                     }
                     else
                     {
                        if (integrator == 0)
                        {
                           paform->AddDomainIntegrator(new MixedVectorCurlIntegrator(*coeff));
                           assemblyform->AddDomainIntegrator(new MixedVectorCurlIntegrator(*coeff));
                        }
                        else
                        {
                           paform->AddDomainIntegrator(new MixedVectorWeakCurlIntegrator(*coeff));
                           assemblyform->AddDomainIntegrator(new MixedVectorWeakCurlIntegrator(*coeff));
                        }
                     }
                  }
                  else
                  {
                     assemblyform = new MixedBilinearForm(&v_fespace, &s_fespace);
                     assemblyform->AddDomainIntegrator(new VectorFEDivergenceIntegrator(*coeff));

                     paform = new MixedBilinearForm(&v_fespace, &s_fespace);
                     paform->SetAssemblyLevel(AssemblyLevel::PARTIAL);
                     paform->AddDomainIntegrator(new VectorFEDivergenceIntegrator(*coeff));
                  }

                  assemblyform->Assemble();
                  assemblyform->Finalize();

                  paform->Assemble();

                  const SparseMatrix& A_explicit = assemblyform->SpMat();

                  Vector *xin = new Vector((spaceType == 0) ? s_fespace.GetTrueVSize() :
                                           v_fespace.GetTrueVSize());
                  xin->Randomize();
                  Vector y_mat((spaceType == HdivL2) ? s_fespace.GetTrueVSize() :
                               v_fespace.GetTrueVSize());
                  y_mat = 0.0;
                  Vector y_assembly(y_mat.Size());
                  y_assembly = 0.0;
                  Vector y_pa(y_mat.Size());
                  y_pa = 0.0;

                  paform->Mult(*xin, y_pa);
                  assemblyform->Mult(*xin, y_assembly);
                  A_explicit.Mult(*xin, y_mat);

                  y_pa -= y_mat;
                  double pa_error = y_pa.Norml2();
                  std::cout << "  order: " << order
                            << ", pa error norm: " << pa_error << std::endl;
                  REQUIRE(pa_error < 1.e-12);

                  y_assembly -= y_mat;
                  double assembly_error = y_assembly.Norml2();
                  std::cout << "  order: " << order
                            << ", assembly error norm: " << assembly_error
                            << std::endl;
                  REQUIRE(assembly_error < 1.e-12);

                  delete xin;
                  if (spaceType == HdivL2)
                  {
                     // Test the transpose.
                     xin = new Vector((spaceType == 0) ? v_fespace.GetTrueVSize() :
                                      s_fespace.GetTrueVSize());
                     xin->Randomize();

                     y_mat.SetSize((spaceType == 0) ? s_fespace.GetTrueVSize() :
                                   v_fespace.GetTrueVSize());
                     y_assembly.SetSize(y_mat.Size());
                     y_pa.SetSize(y_mat.Size());

                     A_explicit.BuildTranspose();
                     paform->MultTranspose(*xin, y_pa);
                     assemblyform->MultTranspose(*xin, y_assembly);
                     A_explicit.MultTranspose(*xin, y_mat);

                     delete xin;

                     y_pa -= y_mat;
                     pa_error = y_pa.Norml2();
                     std::cout << "  order: " << order
                               << ", pa transpose error norm: " << pa_error << std::endl;
                     REQUIRE(pa_error < 1.e-12);

                     y_assembly -= y_mat;
                     assembly_error = y_assembly.Norml2();
                     std::cout << "  order: " << order
                               << ", assembly transpose error norm: " << assembly_error
                               << std::endl;
                     REQUIRE(assembly_error < 1.e-12);
                  }

                  delete paform;
                  delete assemblyform;
                  delete vec_fec;
                  delete scalar_fec;
               }
            }
         }

         delete coeff;
         delete vcoeff;
      }

      delete mesh;
   }
}

} // namespace pa_coeff<|MERGE_RESOLUTION|>--- conflicted
+++ resolved
@@ -381,20 +381,12 @@
                      }
                   }
 
-<<<<<<< HEAD
-                  BilinearForm *paform = new BilinearForm(&fespace);
-                  BilinearForm *assemblyform = new BilinearForm(&fespace);
-
-                  paform->SetAssemblyLevel(AssemblyLevel::PARTIAL);
-                  if (integrator < 2)
-=======
                   Vector xin(fespace.GetTrueVSize());
                   xin.Randomize();
 
                   Vector y_mat, y_assembly, y_pa;
 
                   if (spaceType >= HcurlHdiv)
->>>>>>> 064eeb65
                   {
                      FiniteElementCollection* fecTest = nullptr;
                      if (spaceType == HcurlHdiv)
@@ -408,9 +400,9 @@
 
                      FiniteElementSpace fespaceTest(mesh, fecTest);
 
-                     MixedBilinearForm paform(&fespace, &fespaceTest);
-                     paform.SetAssemblyLevel(AssemblyLevel::PARTIAL);
-                     MixedBilinearForm assemblyform(&fespace, &fespaceTest);
+                     MixedBilinearForm *paform = new MixedBilinearForm(&fespace, &fespaceTest);
+                     paform->SetAssemblyLevel(AssemblyLevel::PARTIAL);
+                     MixedBilinearForm *assemblyform = new MixedBilinearForm(&fespace, &fespaceTest);
 
                      const int testSize = fespaceTest.GetTrueVSize();
                      y_mat.SetSize(testSize);
@@ -422,53 +414,43 @@
 
                      if (coeffType >= 3)
                      {
-                        paform.AddDomainIntegrator(new VectorFEMassIntegrator(*smcoeff));
-                        assemblyform.AddDomainIntegrator(new VectorFEMassIntegrator(*mcoeff));
+                        paform->AddDomainIntegrator(new VectorFEMassIntegrator(*smcoeff));
+                        assemblyform->AddDomainIntegrator(new VectorFEMassIntegrator(*mcoeff));
                      }
                      else if (coeffType == 2)
                      {
-<<<<<<< HEAD
                         paform->AddDomainIntegrator(new VectorFEMassIntegrator(*vcoeff));
-                        assemblyform->AddDomainIntegrator(
-                           new VectorFEMassIntegrator(*vcoeff));
+                        assemblyform->AddDomainIntegrator(new VectorFEMassIntegrator(*vcoeff));
                      }
                      else
                      {
                         paform->AddDomainIntegrator(new VectorFEMassIntegrator(*coeff));
-                        assemblyform->AddDomainIntegrator(
-                           new VectorFEMassIntegrator(*coeff));
-=======
-                        paform.AddDomainIntegrator(new VectorFEMassIntegrator(*vcoeff));
-                        assemblyform.AddDomainIntegrator(new VectorFEMassIntegrator(*vcoeff));
-                     }
-                     else
-                     {
-                        paform.AddDomainIntegrator(new VectorFEMassIntegrator(*coeff));
-                        assemblyform.AddDomainIntegrator(new VectorFEMassIntegrator(*coeff));
->>>>>>> 064eeb65
+                        assemblyform->AddDomainIntegrator(new VectorFEMassIntegrator(*coeff));
                      }
 
                      Array<int> empty_ess; // empty
 
-                     paform.Assemble();
+                     paform->Assemble();
                      OperatorHandle paopr;
-                     paform.FormRectangularSystemMatrix(ess_tdof_list, empty_ess, paopr);
-
-                     assemblyform.Assemble();
-                     SparseMatrix A_explicit;
-                     assemblyform.FormRectangularSystemMatrix(ess_tdof_list, empty_ess, A_explicit);
+                     paform->FormRectangularSystemMatrix(ess_tdof_list, empty_ess, paopr);
+
+                     assemblyform->Assemble();
+                     OperatorPtr A_explicit;
+                     assemblyform->FormRectangularSystemMatrix(ess_tdof_list, empty_ess, A_explicit);
 
                      paopr->Mult(xin, y_pa);
-                     assemblyform.Mult(xin, y_assembly);
-                     A_explicit.Mult(xin, y_mat);
-
+                     assemblyform->Mult(xin, y_assembly);
+                     A_explicit->Mult(xin, y_mat);
+
+                     delete paform;
+                     delete assemblyform;
                      delete fecTest;
                   }
                   else
                   {
-                     BilinearForm paform(&fespace);
-                     paform.SetAssemblyLevel(AssemblyLevel::PARTIAL);
-                     BilinearForm assemblyform(&fespace);
+                     BilinearForm *paform = new BilinearForm(&fespace);
+                     paform->SetAssemblyLevel(AssemblyLevel::PARTIAL);
+                     BilinearForm *assemblyform = new BilinearForm(&fespace);
 
                      y_mat.SetSize(xin.Size());
                      y_mat = 0.0;
@@ -479,84 +461,52 @@
 
                      if (integrator < 2)
                      {
-<<<<<<< HEAD
-                        paform->AddDomainIntegrator(new CurlCurlIntegrator(*coeff2));
-                        assemblyform->AddDomainIntegrator(new CurlCurlIntegrator(*coeff2));
-=======
                         if (coeffType >= 3)
                         {
-                           paform.AddDomainIntegrator(new VectorFEMassIntegrator(*smcoeff));
-                           assemblyform.AddDomainIntegrator(new VectorFEMassIntegrator(*mcoeff));
+                           paform->AddDomainIntegrator(new VectorFEMassIntegrator(*smcoeff));
+                           assemblyform->AddDomainIntegrator(new VectorFEMassIntegrator(*mcoeff));
                         }
                         else if (coeffType == 2)
                         {
-                           paform.AddDomainIntegrator(new VectorFEMassIntegrator(*vcoeff));
-                           assemblyform.AddDomainIntegrator(new VectorFEMassIntegrator(*vcoeff));
+                           paform->AddDomainIntegrator(new VectorFEMassIntegrator(*vcoeff));
+                           assemblyform->AddDomainIntegrator(new VectorFEMassIntegrator(*vcoeff));
 
                         }
                         else
                         {
-                           paform.AddDomainIntegrator(new VectorFEMassIntegrator(*coeff));
-                           assemblyform.AddDomainIntegrator(new VectorFEMassIntegrator(*coeff));
-                        }
->>>>>>> 064eeb65
+                           paform->AddDomainIntegrator(new VectorFEMassIntegrator(*coeff));
+                           assemblyform->AddDomainIntegrator(new VectorFEMassIntegrator(*coeff));
+                        }
                      }
                      if (integrator > 0)
                      {
-<<<<<<< HEAD
-                        paform->AddDomainIntegrator(new DivDivIntegrator(*coeff2));
-                        assemblyform->AddDomainIntegrator(new DivDivIntegrator(*coeff2));
-=======
                         if (spaceType == Hcurl)
                         {
-                           paform.AddDomainIntegrator(new CurlCurlIntegrator(*coeff2));
-                           assemblyform.AddDomainIntegrator(new CurlCurlIntegrator(*coeff2));
+                           paform->AddDomainIntegrator(new CurlCurlIntegrator(*coeff2));
+                           assemblyform->AddDomainIntegrator(new CurlCurlIntegrator(*coeff2));
                         }
                         else
                         {
-                           paform.AddDomainIntegrator(new DivDivIntegrator(*coeff2));
-                           assemblyform.AddDomainIntegrator(new DivDivIntegrator(*coeff2));
-                        }
->>>>>>> 064eeb65
-                     }
-                     paform.Assemble();
+                           paform->AddDomainIntegrator(new DivDivIntegrator(*coeff2));
+                           assemblyform->AddDomainIntegrator(new DivDivIntegrator(*coeff2));
+                        }
+                     }
+                     paform->Assemble();
                      OperatorHandle paopr;
-                     paform.FormSystemMatrix(ess_tdof_list, paopr);
-
-                     assemblyform.SetDiagonalPolicy(Matrix::DIAG_ONE);
-                     assemblyform.Assemble();
-                     SparseMatrix A_explicit;
-                     assemblyform.FormSystemMatrix(ess_tdof_list, A_explicit);
+                     paform->FormSystemMatrix(ess_tdof_list, paopr);
+
+                     assemblyform->SetDiagonalPolicy(Matrix::DIAG_ONE);
+                     assemblyform->Assemble();
+                     OperatorPtr A_explicit;
+                     assemblyform->FormSystemMatrix(ess_tdof_list, A_explicit);
 
                      paopr->Mult(xin, y_pa);
-                     assemblyform.Mult(xin, y_assembly);
-                     A_explicit.Mult(xin, y_mat);
-                  }
-<<<<<<< HEAD
-                  paform->Assemble();
-                  OperatorHandle paopr;
-                  paform->FormSystemMatrix(ess_tdof_list, paopr);
-
-                  assemblyform->SetDiagonalPolicy(Operator::DIAG_ONE);
-                  assemblyform->Assemble();
-                  assemblyform->Finalize();
-                  OperatorPtr A_explicit;
-                  assemblyform->FormSystemMatrix(ess_tdof_list, A_explicit);
-
-                  Vector xin(fespace.GetTrueVSize());
-                  xin.Randomize();
-                  Vector y_mat(xin);
-                  y_mat = 0.0;
-                  Vector y_assembly(xin);
-                  y_assembly = 0.0;
-                  Vector y_pa(xin);
-                  y_pa = 0.0;
-
-                  paopr->Mult(xin, y_pa);
-                  assemblyform->Mult(xin, y_assembly);
-                  A_explicit->Mult(xin, y_mat);
-=======
->>>>>>> 064eeb65
+                     assemblyform->Mult(xin, y_assembly);
+                     A_explicit->Mult(xin, y_mat);
+
+                     delete paform;
+                     delete assemblyform;
+                  }
 
                   y_pa -= y_mat;
                   double pa_error = y_pa.Norml2();
@@ -571,8 +521,6 @@
                             << std::endl;
                   REQUIRE(assembly_error < 1.e-12);
 
-                  delete paform;
-                  delete assemblyform;
                   delete fec;
                }
             }
@@ -581,11 +529,8 @@
          delete coeff;
          delete coeff2;
          delete vcoeff;
-<<<<<<< HEAD
-=======
          delete mcoeff;
          delete smcoeff;
->>>>>>> 064eeb65
       }
 
       delete mesh;
