# Copyright (c) 2010-2021, Lawrence Livermore National Security, LLC. Produced
# at the Lawrence Livermore National Laboratory. All Rights reserved. See files
# LICENSE and NOTICE for details. LLNL-CODE-806117.
#
# This file is part of the MFEM library. For more information and source code
# availability visit https://mfem.org.
#
# MFEM is free software; you can redistribute it and/or modify it under the
# terms of the BSD-3 license. We welcome feedback and contributions, see file
# CONTRIBUTING.md for details.

# Include the top mfem source directory - needed by some tests, e.g. to
# #include "general/forall.hpp".
include_directories(BEFORE ${PROJECT_SOURCE_DIR})

# Include the build directory where mfem.hpp and mfem-performance.hpp are.
include_directories(BEFORE ${PROJECT_BINARY_DIR})

# Include the Google Benchmark include directory
include_directories(BEFORE ${BENCHMARK_INCLUDE_DIRS})

#-------------------------------------------------------------------------------
# Function to add one benchmark from the tests/benchmarks directory.
#-------------------------------------------------------------------------------
function(add_benchmark name)
    string(TOUPPER ${name} NAME)

    set(${NAME}_BENCH_SRCS bench_${name}.cpp)

    if (MFEM_USE_CUDA)
       set_property(SOURCE ${${NAME}_BENCH_SRCS} PROPERTY LANGUAGE CUDA)
    endif(MFEM_USE_CUDA)

    add_executable(bench_${name} ${${NAME}_BENCH_SRCS})
    target_link_libraries(bench_${name} mfem pthread)
    add_dependencies(${MFEM_ALL_BENCHMARKS_TARGET_NAME} bench_${name})

    add_test(NAME bench_${name}_cpu
             COMMAND bench_${name} --benchmark_context=device=cpu)

    if (MFEM_USE_CUDA)
        add_test(NAME bench_${name}_cuda
                 COMMAND bench_${name} --benchmark_context=device=cuda)
    endif(MFEM_USE_CUDA)
endfunction(add_benchmark)

#-------------------------------------------------------------------------------
if (MFEM_USE_BENCHMARK)
    add_benchmark(ceed)
<<<<<<< HEAD
    add_benchmark(solvers)
=======
    add_benchmark(linext)
>>>>>>> e70ccc2d
    add_benchmark(tmop)
    add_benchmark(vector)
    add_benchmark(virtuals)
endif(MFEM_USE_BENCHMARK)
<|MERGE_RESOLUTION|>--- conflicted
+++ resolved
@@ -47,11 +47,8 @@
 #-------------------------------------------------------------------------------
 if (MFEM_USE_BENCHMARK)
     add_benchmark(ceed)
-<<<<<<< HEAD
     add_benchmark(solvers)
-=======
     add_benchmark(linext)
->>>>>>> e70ccc2d
     add_benchmark(tmop)
     add_benchmark(vector)
     add_benchmark(virtuals)
