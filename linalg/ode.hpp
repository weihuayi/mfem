--- conflicted
+++ resolved
@@ -843,7 +843,6 @@
    Array<double> b_;
 };
 
-<<<<<<< HEAD
 /// Computes the largest absolute/relative error in a pair of vectors
 /** Computes the maximum of the following ratio:
         max_i |err_i| / (|x_i| + eta_i)
@@ -1005,7 +1004,7 @@
 
    double operator()(double theta) const
    { return std::min(mx, theta); }
-=======
+};
 
 
 /// Abstract class for solving systems of ODEs: d2x/dt2 = f(x,dx/dt,t)
@@ -1220,7 +1219,6 @@
       gamma   = 0.5 + alpha_m - alpha_f;
    };
 
->>>>>>> 4134e949
 };
 
 }
