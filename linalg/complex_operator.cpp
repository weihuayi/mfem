--- conflicted
+++ resolved
@@ -12,8 +12,6 @@
 #include "complex_operator.hpp"
 #include <set>
 #include <map>
-<<<<<<< HEAD
-=======
 
 // Define macro wrappers for hypre_TAlloc, hypre_CTAlloc and hypre_TFree:
 // mfem_hypre_TAlloc, mfem_hypre_CTAlloc, and mfem_hypre_TFree, respectively.
@@ -34,7 +32,6 @@
 #define mfem_hypre_TFree(ptr) hypre_TFree(ptr, HYPRE_MEMORY_HOST)
 
 #endif // #if MFEM_HYPRE_VERSION < 21400
->>>>>>> 42eb3f1e
 
 namespace mfem
 {
@@ -260,7 +257,6 @@
 
 #ifdef MFEM_USE_MPI
 
-<<<<<<< HEAD
 // Define macro wrappers for hypre_TAlloc, hypre_CTAlloc and hypre_TFree:
 // mfem_hypre_TAlloc, mfem_hypre_CTAlloc, and mfem_hypre_TFree, respectively.
 // Note: the same macros are defined in hypre.cpp.
@@ -281,8 +277,6 @@
 
 #endif // #if MFEM_HYPRE_VERSION < 21400
 
-=======
->>>>>>> 42eb3f1e
 ComplexHypreParMatrix::ComplexHypreParMatrix(HypreParMatrix * A_Real,
                                              HypreParMatrix * A_Imag,
                                              bool ownReal, bool ownImag,
@@ -386,11 +380,7 @@
    }
    int num_cols_offd = (int)cset.size();
 
-<<<<<<< HEAD
-   // Exatract pointers to the various CSR arrays of the diagonal blocks
-=======
    // Extract pointers to the various CSR arrays of the diagonal blocks
->>>>>>> 42eb3f1e
    const int * diag_r_I = (A_r) ? diag_r.GetI() : NULL;
    const int * diag_i_I = (A_i) ? diag_i.GetI() : NULL;
 
@@ -404,11 +394,7 @@
    int diag_i_nnz = (diag_i_I) ? diag_i_I[nrows] : 0;
    int diag_nnz = 2 * (diag_r_nnz + diag_i_nnz);
 
-<<<<<<< HEAD
-   // Exatract pointers to the various CSR arrays of the off-diagonal blocks
-=======
    // Extract pointers to the various CSR arrays of the off-diagonal blocks
->>>>>>> 42eb3f1e
    const int * offd_r_I = (A_r) ? offd_r.GetI() : NULL;
    const int * offd_i_I = (A_i) ? offd_i.GetI() : NULL;
 
@@ -557,11 +543,7 @@
                                            offd_I, offd_J, offd_D,
                                            2 * num_cols_offd, cmap);
 
-<<<<<<< HEAD
-   // Give the new matrix ownership of its interanl arrays
-=======
    // Give the new matrix ownership of its internal arrays
->>>>>>> 42eb3f1e
    A->SetOwnerFlags(-1,-1,-1);
    hypre_CSRMatrixSetDataOwner(((hypre_ParCSRMatrix*)(*A))->diag,1);
    hypre_CSRMatrixSetDataOwner(((hypre_ParCSRMatrix*)(*A))->offd,1);
@@ -644,10 +626,6 @@
    delete [] stat;
 }
 
-<<<<<<< HEAD
-
-=======
->>>>>>> 42eb3f1e
 #endif // MFEM_USE_MPI
 
 }