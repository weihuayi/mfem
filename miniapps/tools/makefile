--- conflicted
+++ resolved
@@ -21,12 +21,7 @@
 MFEM_LIB_FILE = mfem_is_not_built
 -include $(CONFIG_MK)
 
-<<<<<<< HEAD
-
 SEQ_MINIAPPS = display-basis load-dc convert-dc get-values lor-transfer
-=======
-SEQ_MINIAPPS = display-basis load-dc convert-dc lor-transfer
->>>>>>> 67c195af
 PAR_MINIAPPS =
 ifeq ($(MFEM_USE_MPI),NO)
    MINIAPPS = $(SEQ_MINIAPPS)
@@ -71,7 +66,7 @@
 	@$(call mfem-test,$<,, Tools miniapp)
 
 # Testing: Specific execution options
-# Do not test: display-basis, load-dc, convert-dc, lor-transfer
+# Do not test: display-basis, load-dc, convert-dc, get-values, lor-transfer
 NO_TEST_APPS = display-basis load-dc convert-dc get-values lor-transfer
 $(foreach app,$(NO_TEST_APPS),$(app)-test-seq $(app)-test-par):
 	@true
