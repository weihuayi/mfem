// Copyright (c) 2010-2020, Lawrence Livermore National Security, LLC. Produced
// at the Lawrence Livermore National Laboratory. All Rights reserved. See files
// LICENSE and NOTICE for details. LLNL-CODE-806117.
//
// This file is part of the MFEM library. For more information and source code
// availability visit https://mfem.org.
//
// MFEM is free software; you can redistribute it and/or modify it under the
// terms of the BSD-3 license. We welcome feedback and contributions, see file
// CONTRIBUTING.md for details.
//
//            --------------------------------------------------
//            Mesh Optimizer Miniapp: Optimize high-order meshes
//            --------------------------------------------------
//
// This miniapp performs mesh optimization using the Target-Matrix Optimization
// Paradigm (TMOP) by P.Knupp et al., and a global variational minimization
// approach. It minimizes the quantity sum_T int_T mu(J(x)), where T are the
// target (ideal) elements, J is the Jacobian of the transformation from the
// target to the physical element, and mu is the mesh quality metric. This
// metric can measure shape, size or alignment of the region around each
// quadrature point. The combination of targets & quality metrics is used to
// optimize the physical node positions, i.e., they must be as close as possible
// to the shape / size / alignment of their targets. This code also demonstrates
// a possible use of nonlinear operators (the class TMOP_QualityMetric, defining
// mu(J), and the class TMOP_Integrator, defining int mu(J)), as well as their
// coupling to Newton methods for solving minimization problems. Note that the
// utilized Newton methods are oriented towards avoiding invalid meshes with
// negative Jacobian determinants. Each Newton step requires the inversion of a
// Jacobian matrix, which is done through an inner linear solver.
//
// Compile with: make mesh-optimizer
//
//  Preconditioner run:
// ./mesh-optimizer -m blade.mesh -o 4 -rs 0 -mid 2 -tid 1 -ni 200 -bnd -qt 1 -qo 8 -ls 3 -nor -lc 0.1 -vl 2 -pa -d cpu
//
// Sample runs:
//   Adapted analytic shape:
//     mesh-optimizer -m square01.mesh -o 2 -rs 2 -mid 2 -tid 4 -ni 200 -ls 2 -li 100 -bnd -qt 1 -qo 8
//   Adapted analytic size+orientation:
//     mesh-optimizer -m square01.mesh -o 2 -rs 2 -mid 14 -tid 4 -ni 100 -ls 2 -li 100 -bnd -qt 1 -qo 8 -fd
//   Adapted analytic shape+orientation:
//     mesh-optimizer -m square01.mesh -o 2 -rs 2 -mid 85 -tid 4 -ni 100 -ls 2 -li 100 -bnd -qt 1 -qo 8 -fd
//
//   Adapted discrete size:
//     mesh-optimizer -m square01.mesh -o 2 -rs 2 -mid 7 -tid 5 -ni 200 -ls 2 -li 100 -bnd -qt 1 -qo 8
//     mesh-optimizer -m square01.mesh -o 2 -rs 2 -mid 2 -tid 5 -ni 200 -ls 2 -li 100 -bnd -qt 1 -qo 8 -cmb 2 -nor
//   Adapted discrete size+aspect_ratio:
//     mesh-optimizer -m square01.mesh -o 2 -rs 2 -mid 7 -tid 6 -ni 100
//     mesh-optimizer -m square01.mesh -o 2 -rs 2 -mid 7 -tid 6 -ni 100 -qo 6 -ex -st 1 -nor
//   Adapted discrete size+orientation (requires GSLIB):
//   * mesh-optimizer -m square01.mesh -o 2 -rs 2 -mid 14 -tid 8 -ni 100  -ls 2 -li 100 -bnd -qt 1 -qo 8 -fd -ae 1
//   Adapted discrete aspect-ratio+orientation (requires GSLIB):
//   * mesh-optimizer -m square01.mesh -o 2 -rs 2 -mid 85 -tid 8 -ni 10  -ls 2 -li 100 -bnd -qt 1 -qo 8 -fd -ae 1
//   Adapted discrete aspect ratio (3D):
//     mesh-optimizer -m cube.mesh -o 2 -rs 2 -mid 302 -tid 7 -ni 20  -ls 2 -li 100 -bnd -qt 1 -qo 8
//
//   Adaptive limiting:
//     mesh-optimizer -m stretched2D.mesh -o 2 -mid 2 -tid 1 -ni 50 -qo 5 -nor -vl 1 -alc 0.5
//   Adaptive limiting through the L-BFGS solver:
//     mesh-optimizer -m stretched2D.mesh -o 2 -mid 2 -tid 1 -ni 400 -qo 5 -nor -vl 1 -alc 0.5 -st 1
//   Adaptive limiting through FD (requires GSLIB):
//   * mesh-optimizer -m stretched2D.mesh -o 2 -mid 2 -tid 1 -ni 50 -qo 5 -nor -vl 1 -alc 0.5 -fd -ae 1
//
//   Blade shape:
//     mesh-optimizer -m blade.mesh -o 4 -rs 0 -mid 2 -tid 1 -ni 200 -ls 2 -li 100 -bnd -qt 1 -qo 8
//   Blade shape with FD-based solver:
//     mesh-optimizer -m blade.mesh -o 4 -rs 0 -mid 2 -tid 1 -ni 200 -ls 2 -li 100 -bnd -qt 1 -qo 8 -fd
//   Blade limited shape:
//     mesh-optimizer -m blade.mesh -o 4 -rs 0 -mid 2 -tid 1 -ni 200 -ls 2 -li 100 -bnd -qt 1 -qo 8 -lc 5000
//   ICF shape and equal size:
//     mesh-optimizer -o 3 -rs 0 -mid 9 -tid 2 -ni 200 -ls 2 -li 100 -bnd -qt 1 -qo 8
//   ICF shape and initial size:
//     mesh-optimizer -o 3 -rs 0 -mid 9 -tid 3 -ni 100 -ls 2 -li 100 -bnd -qt 1 -qo 8
//   ICF shape:
//     mesh-optimizer -o 3 -rs 0 -mid 1 -tid 1 -ni 100 -ls 2 -li 100 -bnd -qt 1 -qo 8
//   ICF limited shape:
//     mesh-optimizer -o 3 -rs 0 -mid 1 -tid 1 -ni 100 -ls 2 -li 100 -bnd -qt 1 -qo 8 -lc 10
//   ICF combo shape + size (rings, slow convergence):
//     mesh-optimizer -o 3 -rs 0 -mid 1 -tid 1 -ni 1000 -ls 2 -li 100 -bnd -qt 1 -qo 8 -cmb 1
//   3D pinched sphere shape (the mesh is in the mfem/data GitHub repository):
//   * mesh-optimizer -m ../../../mfem_data/ball-pert.mesh -o 4 -rs 0 -mid 303 -tid 1 -ni 20 -ls 2 -li 500 -fix-bnd
//   2D non-conforming shape and equal size:
//     mesh-optimizer -m ./amr-quad-q2.mesh -o 2 -rs 1 -mid 9 -tid 2 -ni 200 -ls 2 -li 100 -bnd -qt 1 -qo 8


#include "mfem.hpp"
#include "../common/mfem-common.hpp"
#include <cfloat>
#include <fstream>
#include <iostream>
#include "mesh-optimizer.hpp"

using namespace mfem;
using namespace std;

int main(int argc, char *argv[])
{
   // 0. Set the method's default parameters.
   const char *mesh_file = "icf.mesh";
   int mesh_poly_deg     = 1;
   int rs_levels         = 0;
   double jitter         = 0.0;
   int metric_id         = 1;
   int target_id         = 1;
   double lim_const      = 0.0;
   double adapt_lim_const = 0.0;
   int quad_type         = 1;
   int quad_order        = 8;
   int solver_type       = 0;
   int solver_iter       = 10;
   double solver_rtol    = 1e-10;
   int lin_solver        = 2;
   int max_lin_iter      = 100;
   bool move_bnd         = true;
   int combomet          = 0;
   bool normalization    = false;
   bool visualization    = true;
   int verbosity_level   = 0;
   bool fdscheme         = false;
   int adapt_eval        = 0;
<<<<<<< HEAD
   const char *devopt    = "cpu";
   bool pa               = false;
=======
   bool exactaction      = false;
>>>>>>> 5457d033

   // 1. Parse command-line options.
   OptionsParser args(argc, argv);
   args.AddOption(&mesh_file, "-m", "--mesh",
                  "Mesh file to use.");
   args.AddOption(&mesh_poly_deg, "-o", "--order",
                  "Polynomial degree of mesh finite element space.");
   args.AddOption(&rs_levels, "-rs", "--refine-serial",
                  "Number of times to refine the mesh uniformly in serial.");
   args.AddOption(&jitter, "-ji", "--jitter",
                  "Random perturbation scaling factor.");
   args.AddOption(&metric_id, "-mid", "--metric-id",
                  "Mesh optimization metric:\n\t"
                  "1  : |T|^2                          -- 2D shape\n\t"
                  "2  : 0.5|T|^2/tau-1                 -- 2D shape (condition number)\n\t"
                  "7  : |T-T^-t|^2                     -- 2D shape+size\n\t"
                  "9  : tau*|T-T^-t|^2                 -- 2D shape+size\n\t"
                  "14: 0.5*(1-cos(theta_A - theta_W)   -- 2D Sh+Sz+Alignment\n\t"
                  "22 : 0.5(|T|^2-2*tau)/(tau-tau_0)   -- 2D untangling\n\t"
                  "50 : 0.5|T^tT|^2/tau^2-1            -- 2D shape\n\t"
                  "55 : (tau-1)^2                      -- 2D size\n\t"
                  "56 : 0.5(sqrt(tau)-1/sqrt(tau))^2   -- 2D size\n\t"
                  "58 : |T^tT|^2/(tau^2)-2*|T|^2/tau+2 -- 2D shape\n\t"
                  "77 : 0.5(tau-1/tau)^2               -- 2D size\n\t"
                  "211: (tau-1)^2-tau+sqrt(tau^2)      -- 2D untangling\n\t"
                  "252: 0.5(tau-1)^2/(tau-tau_0)       -- 2D untangling\n\t"
                  "301: (|T||T^-1|)/3-1              -- 3D shape\n\t"
                  "302: (|T|^2|T^-1|^2)/9-1          -- 3D shape\n\t"
                  "303: (|T|^2)/3*tau^(2/3)-1        -- 3D shape\n\t"
                  "315: (tau-1)^2                    -- 3D size\n\t"
                  "316: 0.5(sqrt(tau)-1/sqrt(tau))^2 -- 3D size\n\t"
                  "321: |T-T^-t|^2                   -- 3D shape+size\n\t"
                  "352: 0.5(tau-1)^2/(tau-tau_0)     -- 3D untangling");
   args.AddOption(&target_id, "-tid", "--target-id",
                  "Target (ideal element) type:\n\t"
                  "1: Ideal shape, unit size\n\t"
                  "2: Ideal shape, equal size\n\t"
                  "3: Ideal shape, initial size\n\t"
                  "4: Given full analytic Jacobian (in physical space)\n\t"
                  "5: Ideal shape, given size (in physical space)");
   args.AddOption(&lim_const, "-lc", "--limit-const", "Limiting constant.");
   args.AddOption(&adapt_lim_const, "-alc", "--adapt-limit-const",
                  "Adaptive limiting coefficient constant.");
   args.AddOption(&quad_type, "-qt", "--quad-type",
                  "Quadrature rule type:\n\t"
                  "1: Gauss-Lobatto\n\t"
                  "2: Gauss-Legendre\n\t"
                  "3: Closed uniform points");
   args.AddOption(&quad_order, "-qo", "--quad_order",
                  "Order of the quadrature rule.");
   args.AddOption(&solver_type, "-st", "--solver-type",
                  " Type of solver: (default) 0: Newton, 1: LBFGS");
   args.AddOption(&solver_iter, "-ni", "--newton-iters",
                  "Maximum number of Newton iterations.");
   args.AddOption(&solver_rtol, "-rtol", "--newton-rel-tolerance",
                  "Relative tolerance for the Newton solver.");
   args.AddOption(&lin_solver, "-ls", "--lin-solver",
                  "Linear solver:\n\t"
                  "0: l1-Jacobi\n\t"
                  "1: CG\n\t"
                  "2: MINRES\n\t"
                  "3: MINRES + Jacobi preconditioner"
                  "4: MINRES + l1-Jacobi preconditioner");
   args.AddOption(&max_lin_iter, "-li", "--lin-iter",
                  "Maximum number of iterations in the linear solve.");
   args.AddOption(&move_bnd, "-bnd", "--move-boundary", "-fix-bnd",
                  "--fix-boundary",
                  "Enable motion along horizontal and vertical boundaries.");
   args.AddOption(&combomet, "-cmb", "--combo-type",
                  "Combination of metrics options:"
                  "0: Use single metric\n\t"
                  "1: Shape + space-dependent size given analytically\n\t"
                  "2: Shape + adapted size given discretely; shared target");
   args.AddOption(&normalization, "-nor", "--normalization", "-no-nor",
                  "--no-normalization",
                  "Make all terms in the optimization functional unitless.");
   args.AddOption(&fdscheme, "-fd", "--fd_approximation",
                  "-no-fd", "--no-fd-approx",
                  "Enable finite difference based derivative computations.");
   args.AddOption(&exactaction, "-ex", "--exact_action",
                  "-no-ex", "--no-exact-action",
                  "Enable exact action of TMOP_Integrator.");
   args.AddOption(&visualization, "-vis", "--visualization", "-no-vis",
                  "--no-visualization",
                  "Enable or disable GLVis visualization.");
   args.AddOption(&verbosity_level, "-vl", "--verbosity-level",
                  "Set the verbosity level - 0, 1, or 2.");
   args.AddOption(&adapt_eval, "-ae", "--adaptivity-evaluator",
                  "0 - Advection based (DEFAULT), 1 - GSLIB.");
   args.AddOption(&devopt, "-d", "--device",
                  "Device configuration string, see Device::Configure().");
   args.AddOption(&pa, "-pa", "--partial-assembly", "-no-pa",
                  "--no-partial-assembly", "Enable Partial Assembly.");
   args.Parse();
   if (!args.Good())
   {
      args.PrintUsage(cout);
      return 1;
   }
   args.PrintOptions(cout);

   Device device(devopt);
   device.Print();

   // 2. Initialize and refine the starting mesh.
   Mesh *mesh = new Mesh(mesh_file, 1, 1, false);
   for (int lev = 0; lev < rs_levels; lev++) { mesh->UniformRefinement(); }
   const int dim = mesh->Dimension();
   cout << "Mesh curvature: ";
   if (mesh->GetNodes()) { cout << mesh->GetNodes()->OwnFEC()->Name(); }
   else { cout << "(NONE)"; }
   cout << endl;

   // 3. Define a finite element space on the mesh. Here we use vector finite
   //    elements which are tensor products of quadratic finite elements. The
   //    number of components in the vector finite element space is specified by
   //    the last parameter of the FiniteElementSpace constructor.
   FiniteElementCollection *fec;
   if (mesh_poly_deg <= 0)
   {
      fec = new QuadraticPosFECollection;
      mesh_poly_deg = 2;
   }
   else { fec = new H1_FECollection(mesh_poly_deg, dim); }
   FiniteElementSpace *fespace = new FiniteElementSpace(mesh, fec, dim);

   // 4. Make the mesh curved based on the above finite element space. This
   //    means that we define the mesh elements through a fespace-based
   //    transformation of the reference element.
   mesh->SetNodalFESpace(fespace);

   // 5. Set up an empty right-hand side vector b, which is equivalent to b=0.
   Vector b(0);

   // 6. Get the mesh nodes (vertices and other degrees of freedom in the finite
   //    element space) as a finite element grid function in fespace. Note that
   //    changing x automatically changes the shapes of the mesh elements.
   GridFunction x(fespace);
   mesh->SetNodalGridFunction(&x);

   // 7. Define a vector representing the minimal local mesh size in the mesh
   //    nodes. We index the nodes using the scalar version of the degrees of
   //    freedom in fespace. Note: this is partition-dependent.
   //
   //    In addition, compute average mesh size and total volume.
   Vector h0(fespace->GetNDofs());
   h0 = infinity();
   double volume = 0.0;
   Array<int> dofs;
   for (int i = 0; i < mesh->GetNE(); i++)
   {
      // Get the local scalar element degrees of freedom in dofs.
      fespace->GetElementDofs(i, dofs);
      // Adjust the value of h0 in dofs based on the local mesh size.
      const double hi = mesh->GetElementSize(i);
      for (int j = 0; j < dofs.Size(); j++)
      {
         h0(dofs[j]) = min(h0(dofs[j]), hi);
      }
      volume += mesh->GetElementVolume(i);
   }
   const double small_phys_size = pow(volume, 1.0 / dim) / 100.0;

   // 8. Add a random perturbation to the nodes in the interior of the domain.
   //    We define a random grid function of fespace and make sure that it is
   //    zero on the boundary and its values are locally of the order of h0.
   //    The latter is based on the DofToVDof() method which maps the scalar to
   //    the vector degrees of freedom in fespace.
   GridFunction rdm(fespace);
   rdm.Randomize();
   rdm -= 0.25; // Shift to random values in [-0.5,0.5].
   rdm *= jitter;
   rdm.HostReadWrite();
   // Scale the random values to be of order of the local mesh size.
   for (int i = 0; i < fespace->GetNDofs(); i++)
   {
      for (int d = 0; d < dim; d++)
      {
         rdm(fespace->DofToVDof(i,d)) *= h0(i);
      }
   }
   Array<int> vdofs;
   for (int i = 0; i < fespace->GetNBE(); i++)
   {
      // Get the vector degrees of freedom in the boundary element.
      fespace->GetBdrElementVDofs(i, vdofs);
      // Set the boundary values to zero.
      for (int j = 0; j < vdofs.Size(); j++) { rdm(vdofs[j]) = 0.0; }
   }
   x -= rdm;
   x.SetTrueVector();
   x.SetFromTrueVector();

   // 9. Save the starting (prior to the optimization) mesh to a file. This
   //    output can be viewed later using GLVis: "glvis -m perturbed.mesh".
   {
      ofstream mesh_ofs("perturbed.mesh");
      mesh->Print(mesh_ofs);
   }

   // 10. Store the starting (prior to the optimization) positions.
   GridFunction x0(fespace);
   x0 = x;

   // 11. Form the integrator that uses the chosen metric and target.
   double tauval = -0.1;
   TMOP_QualityMetric *metric = NULL;
   switch (metric_id)
   {
      case 1: metric = new TMOP_Metric_001; break;
      case 2: metric = new TMOP_Metric_002; break;
      case 7: metric = new TMOP_Metric_007; break;
      case 9: metric = new TMOP_Metric_009; break;
      case 14: metric = new TMOP_Metric_SSA2D; break;
      case 22: metric = new TMOP_Metric_022(tauval); break;
      case 50: metric = new TMOP_Metric_050; break;
      case 55: metric = new TMOP_Metric_055; break;
      case 56: metric = new TMOP_Metric_056; break;
      case 58: metric = new TMOP_Metric_058; break;
      case 77: metric = new TMOP_Metric_077; break;
      case 85: metric = new TMOP_Metric_085; break;
      case 211: metric = new TMOP_Metric_211; break;
      case 252: metric = new TMOP_Metric_252(tauval); break;
      case 301: metric = new TMOP_Metric_301; break;
      case 302: metric = new TMOP_Metric_302; break;
      case 303: metric = new TMOP_Metric_303; break;
      case 315: metric = new TMOP_Metric_315; break;
      case 316: metric = new TMOP_Metric_316; break;
      case 321: metric = new TMOP_Metric_321; break;
      case 352: metric = new TMOP_Metric_352(tauval); break;
      default: cout << "Unknown metric_id: " << metric_id << endl; return 3;
   }
   TargetConstructor::TargetType target_t;
   TargetConstructor *target_c = NULL;
   HessianCoefficient *adapt_coeff = NULL;
   H1_FECollection ind_fec(mesh_poly_deg, dim);
   FiniteElementSpace ind_fes(mesh, &ind_fec);
   FiniteElementSpace ind_fesv(mesh, &ind_fec, dim);
   GridFunction size(&ind_fes), aspr(&ind_fes), disc(&ind_fes), ori(&ind_fes);
   GridFunction aspr3d(&ind_fesv);
   const AssemblyLevel al =
      pa ? AssemblyLevel::PARTIAL : AssemblyLevel::LEGACYFULL;
   switch (target_id)
   {
      case 1: target_t = TargetConstructor::IDEAL_SHAPE_UNIT_SIZE; break;
      case 2: target_t = TargetConstructor::IDEAL_SHAPE_EQUAL_SIZE; break;
      case 3: target_t = TargetConstructor::IDEAL_SHAPE_GIVEN_SIZE; break;
      case 4: // Analytic
      {
         target_t = TargetConstructor::GIVEN_FULL;
         AnalyticAdaptTC *tc = new AnalyticAdaptTC(target_t);
         adapt_coeff = new HessianCoefficient(dim, metric_id);
         tc->SetAnalyticTargetSpec(NULL, NULL, adapt_coeff);
         target_c = tc;
         break;
      }
      case 5: // Discrete size 2D
      {
         target_t = TargetConstructor::IDEAL_SHAPE_GIVEN_SIZE;
         DiscreteAdaptTC *tc = new DiscreteAdaptTC(target_t);
         if (adapt_eval == 0)
         {
            tc->SetAdaptivityEvaluator(new AdvectorCG(al));
         }
         else
         {
#ifdef MFEM_USE_GSLIB
            tc->SetAdaptivityEvaluator(new InterpolatorFP);
#else
            MFEM_ABORT("MFEM is not built with GSLIB.");
#endif
         }
         FunctionCoefficient ind_coeff(discrete_size_2d);
         size.ProjectCoefficient(ind_coeff);
         tc->SetSerialDiscreteTargetSize(size);
         target_c = tc;
         break;
      }
      case 6: // Discrete size + aspect ratio - 2D
      {
         GridFunction d_x(&ind_fes), d_y(&ind_fes);

         target_t = TargetConstructor::GIVEN_SHAPE_AND_SIZE;
         DiscreteAdaptTC *tc = new DiscreteAdaptTC(target_t);
         FunctionCoefficient ind_coeff(material_indicator_2d);
         disc.ProjectCoefficient(ind_coeff);
         if (adapt_eval == 0)
         {
            tc->SetAdaptivityEvaluator(new AdvectorCG(al));
         }
         else
         {
#ifdef MFEM_USE_GSLIB
            tc->SetAdaptivityEvaluator(new InterpolatorFP);
#else
            MFEM_ABORT("MFEM is not built with GSLIB.");
#endif
         }

         //Diffuse the interface
         DiffuseField(disc,2);

         //Get  partials with respect to x and y of the grid function
         disc.GetDerivative(1,0,d_x);
         disc.GetDerivative(1,1,d_y);

         //Compute the squared magnitude of the gradient
         for (int i = 0; i < size.Size(); i++)
         {
            size(i) = std::pow(d_x(i),2)+std::pow(d_y(i),2);
         }
         const double max = size.Max();

         for (int i = 0; i < d_x.Size(); i++)
         {
            d_x(i) = std::abs(d_x(i));
            d_y(i) = std::abs(d_y(i));
         }
         const double eps = 0.01;
         const double aspr_ratio = 20.0;
         const double size_ratio = 40.0;

         for (int i = 0; i < size.Size(); i++)
         {
            size(i) = (size(i)/max);
            aspr(i) = (d_x(i)+eps)/(d_y(i)+eps);
            aspr(i) = 0.1 + 0.9*(1-size(i))*(1-size(i));
            if (aspr(i) > aspr_ratio) {aspr(i) = aspr_ratio;}
            if (aspr(i) < 1.0/aspr_ratio) {aspr(i) = 1.0/aspr_ratio;}
         }
         Vector vals;
         const int NE = mesh->GetNE();
         double volume = 0.0, volume_ind = 0.0;

         for (int i = 0; i < NE; i++)
         {
            ElementTransformation *Tr = mesh->GetElementTransformation(i);
            const IntegrationRule &ir =
               IntRules.Get(mesh->GetElementBaseGeometry(i), Tr->OrderJ());
            size.GetValues(i, ir, vals);
            for (int j = 0; j < ir.GetNPoints(); j++)
            {
               const IntegrationPoint &ip = ir.IntPoint(j);
               Tr->SetIntPoint(&ip);
               volume     += ip.weight * Tr->Weight();
               volume_ind += vals(j) * ip.weight * Tr->Weight();
            }
         }

         const double avg_zone_size = volume / NE;

         const double small_avg_ratio = (volume_ind + (volume - volume_ind) /
                                         size_ratio) /
                                        volume;

         const double small_zone_size = small_avg_ratio * avg_zone_size;
         const double big_zone_size   = size_ratio * small_zone_size;

         for (int i = 0; i < size.Size(); i++)
         {
            const double val = size(i);
            const double a = (big_zone_size - small_zone_size) / small_zone_size;
            size(i) = big_zone_size / (1.0+a*val);
         }

         DiffuseField(size, 2);
         DiffuseField(aspr, 2);

         tc->SetSerialDiscreteTargetSize(size);
         tc->SetSerialDiscreteTargetAspectRatio(aspr);
         target_c = tc;
         break;
      }
      case 7: // Discrete aspect ratio 3D
      {
         target_t = TargetConstructor::GIVEN_SHAPE_AND_SIZE;
         DiscreteAdaptTC *tc = new DiscreteAdaptTC(target_t);
         if (adapt_eval == 0)
         {
            tc->SetAdaptivityEvaluator(new AdvectorCG(al));
         }
         else
         {
#ifdef MFEM_USE_GSLIB
            tc->SetAdaptivityEvaluator(new InterpolatorFP);
#else
            MFEM_ABORT("MFEM is not built with GSLIB.");
#endif
         }
         VectorFunctionCoefficient fd_aspr3d(dim, discrete_aspr_3d);
         aspr3d.ProjectCoefficient(fd_aspr3d);

         tc->SetSerialDiscreteTargetAspectRatio(aspr3d);
         target_c = tc;
         break;
      }
      case 8: // shape/size + orientation 2D
      {
         target_t = TargetConstructor::GIVEN_SHAPE_AND_SIZE;
         DiscreteAdaptTC *tc = new DiscreteAdaptTC(target_t);
         if (adapt_eval == 0)
         {
            tc->SetAdaptivityEvaluator(new AdvectorCG(al));
         }
         else
         {
#ifdef MFEM_USE_GSLIB
            tc->SetAdaptivityEvaluator(new InterpolatorFP);
#else
            MFEM_ABORT("MFEM is not built with GSLIB.");
#endif
         }

         if (metric_id == 14)
         {
            ConstantCoefficient ind_coeff(0.1*0.1);
            size.ProjectCoefficient(ind_coeff);
            tc->SetSerialDiscreteTargetSize(size);
         }

         if (metric_id == 85)
         {
            FunctionCoefficient aspr_coeff(discrete_aspr_2d);
            aspr.ProjectCoefficient(aspr_coeff);
            DiffuseField(aspr,2);
            tc->SetSerialDiscreteTargetAspectRatio(aspr);
         }

         FunctionCoefficient ori_coeff(discrete_ori_2d);
         ori.ProjectCoefficient(ori_coeff);
         tc->SetSerialDiscreteTargetOrientation(ori);
         target_c = tc;
         break;
      }
      default: cout << "Unknown target_id: " << target_id << endl; return 3;
   }
   if (target_c == NULL)
   {
      target_c = new TargetConstructor(target_t);
   }
   target_c->SetNodes(x0);
   TMOP_Integrator *he_nlf_integ = new TMOP_Integrator(metric, target_c);
<<<<<<< HEAD

   // Finite differences for computations of derivatives.
   if (fdscheme)
   {
      MFEM_VERIFY(pa == false, "PA for finite differences is not imlemented.");

      he_nlf_integ->EnableFiniteDifferences(x);
   }
=======
   if (fdscheme) { he_nlf_integ->EnableFiniteDifferences(x); }
   he_nlf_integ->SetExactActionFlag(exactaction);
>>>>>>> 5457d033

   // 12. Setup the quadrature rule for the non-linear form integrator.
   const IntegrationRule *ir = NULL;
   const int geom_type = fespace->GetFE(0)->GetGeomType();
   switch (quad_type)
   {
      case 1: ir = &IntRulesLo.Get(geom_type, quad_order); break;
      case 2: ir = &IntRules.Get(geom_type, quad_order); break;
      case 3: ir = &IntRulesCU.Get(geom_type, quad_order); break;
      default: cout << "Unknown quad_type: " << quad_type << endl;
         delete he_nlf_integ; return 3;
   }
   cout << "Quadrature points per cell: " << ir->GetNPoints() << endl;
   he_nlf_integ->SetIntegrationRule(*ir);

   if (normalization) { he_nlf_integ->EnableNormalization(x0); }

   // 13. Limit the node movement.
   // The limiting distances can be given by a general function of space.
   GridFunction dist(fespace);
   dist = 1.0;
   // The small_phys_size is relevant only with proper normalization.
   if (normalization) { dist = small_phys_size; }
   ConstantCoefficient lim_coeff(lim_const);
   if (lim_const != 0.0) { he_nlf_integ->EnableLimiting(x0, dist, lim_coeff); }

   // Adaptive limiting.
   GridFunction zeta_0(&ind_fes);
   ConstantCoefficient coef_zeta(adapt_lim_const);
   AdaptivityEvaluator *adapt_evaluator = NULL;
   if (adapt_lim_const > 0.0)
   {
      MFEM_VERIFY(pa == false, "PA is not implemented for adaptive limiting");

      FunctionCoefficient alim_coeff(adapt_lim_fun);
      zeta_0.ProjectCoefficient(alim_coeff);

      if (adapt_eval == 0) { adapt_evaluator = new AdvectorCG(al); }
      else if (adapt_eval == 1)
      {
#ifdef MFEM_USE_GSLIB
         adapt_evaluator = new InterpolatorFP;
#else
         MFEM_ABORT("MFEM is not built with GSLIB support!");
#endif
      }
      else { MFEM_ABORT("Bad interpolation option."); }

      he_nlf_integ->EnableAdaptiveLimiting(zeta_0, coef_zeta, *adapt_evaluator);
      if (visualization)
      {
         socketstream vis1;
         common::VisualizeField(vis1, "localhost", 19916, zeta_0, "Zeta 0",
                                300, 600, 300, 300);
      }
   }

   // 14. Setup the final NonlinearForm (which defines the integral of interest,
   //     its first and second derivatives). Here we can use a combination of
   //     metrics, i.e., optimize the sum of two integrals, where both are
   //     scaled by used-defined space-dependent weights. Note that there are no
   //     command-line options for the weights and the type of the second
   //     metric; one should update those in the code.
   NonlinearForm a(fespace);
   if (pa) { a.SetAssemblyLevel(AssemblyLevel::PARTIAL); }
   ConstantCoefficient *coeff1 = NULL;
   TMOP_QualityMetric *metric2 = NULL;
   TargetConstructor *target_c2 = NULL;
   FunctionCoefficient coeff2(weight_fun);

   if (combomet > 0)
   {
      // First metric.
      coeff1 = new ConstantCoefficient(1.0);
      he_nlf_integ->SetCoefficient(*coeff1);

      // Second metric.
      metric2 = new TMOP_Metric_077;
      TMOP_Integrator *he_nlf_integ2 = NULL;
      if (combomet == 1)
      {
         target_c2 = new TargetConstructor(
            TargetConstructor::IDEAL_SHAPE_EQUAL_SIZE);
         target_c2->SetVolumeScale(0.01);
         target_c2->SetNodes(x0);
         he_nlf_integ2 = new TMOP_Integrator(metric2, target_c2);
         he_nlf_integ2->SetCoefficient(coeff2);
      }
      else { he_nlf_integ2 = new TMOP_Integrator(metric2, target_c); }
      he_nlf_integ2->SetIntegrationRule(*ir);
      if (fdscheme) { he_nlf_integ2->EnableFiniteDifferences(x); }
      he_nlf_integ2->SetExactActionFlag(exactaction);

      TMOPComboIntegrator *combo = new TMOPComboIntegrator;
      combo->AddTMOPIntegrator(he_nlf_integ);
      combo->AddTMOPIntegrator(he_nlf_integ2);
      if (normalization) { combo->EnableNormalization(x0); }
      if (lim_const != 0.0) { combo->EnableLimiting(x0, dist, lim_coeff); }

      a.AddDomainIntegrator(combo);
   }
   else
   {
      a.AddDomainIntegrator(he_nlf_integ);
   }

   if (pa) { a.Setup(); }

   const double init_energy = a.GetGridFunctionEnergy(x);

   // 15. Visualize the starting mesh and metric values.
   if (visualization)
   {
      char title[] = "Initial metric values";
      vis_tmop_metric_s(mesh_poly_deg, *metric, *target_c, *mesh, title, 0);
   }

   // 16. Fix all boundary nodes, or fix only a given component depending on the
   //     boundary attributes of the given mesh. Attributes 1/2/3 correspond to
   //     fixed x/y/z components of the node. Attribute 4 corresponds to an
   //     entirely fixed node. Other boundary attributes do not affect the node
   //     movement boundary conditions.
   if (move_bnd == false)
   {
      Array<int> ess_bdr(mesh->bdr_attributes.Max());
      ess_bdr = 1;
      a.SetEssentialBC(ess_bdr);
   }
   else
   {
      const int nd  = fespace->GetBE(0)->GetDof();
      int n = 0;
      for (int i = 0; i < mesh->GetNBE(); i++)
      {
         const int attr = mesh->GetBdrElement(i)->GetAttribute();
         MFEM_VERIFY(!(dim == 2 && attr == 3),
                     "Boundary attribute 3 must be used only for 3D meshes. "
                     "Adjust the attributes (1/2/3/4 for fixed x/y/z/all "
                     "components, rest for free nodes), or use -fix-bnd.");
         if (attr == 1 || attr == 2 || attr == 3) { n += nd; }
         if (attr == 4) { n += nd * dim; }
      }
      Array<int> ess_vdofs(n), vdofs;
      n = 0;
      for (int i = 0; i < mesh->GetNBE(); i++)
      {
         const int attr = mesh->GetBdrElement(i)->GetAttribute();
         fespace->GetBdrElementVDofs(i, vdofs);
         if (attr == 1) // Fix x components.
         {
            for (int j = 0; j < nd; j++)
            { ess_vdofs[n++] = vdofs[j]; }
         }
         else if (attr == 2) // Fix y components.
         {
            for (int j = 0; j < nd; j++)
            { ess_vdofs[n++] = vdofs[j+nd]; }
         }
         else if (attr == 3) // Fix z components.
         {
            for (int j = 0; j < nd; j++)
            { ess_vdofs[n++] = vdofs[j+2*nd]; }
         }
         else if (attr == 4) // Fix all components.
         {
            for (int j = 0; j < vdofs.Size(); j++)
            { ess_vdofs[n++] = vdofs[j]; }
         }
      }
      a.SetEssentialVDofs(ess_vdofs);
   }

   // As we use the Newton method to solve the resulting nonlinear system, here
   // we setup the linear solver for the system's Jacobian.
   Solver *S = NULL, *S_prec = NULL;
   const double linsol_rtol = 1e-12;
   if (lin_solver == 0)
   {
      S = new DSmoother(1, 1.0, max_lin_iter);
   }
   else if (lin_solver == 1)
   {
      CGSolver *cg = new CGSolver;
      cg->SetMaxIter(max_lin_iter);
      cg->SetRelTol(linsol_rtol);
      cg->SetAbsTol(0.0);
      cg->SetPrintLevel(verbosity_level >= 2 ? 3 : -1);
      S = cg;
   }
   else
   {
      MINRESSolver *minres = new MINRESSolver;
      minres->SetMaxIter(max_lin_iter);
      minres->SetRelTol(linsol_rtol);
      minres->SetAbsTol(0.0);
      minres->SetPrintLevel(verbosity_level >= 2 ? 3 : -1);
      if (lin_solver == 3 || lin_solver == 4)
      {
         if (pa)
         {
            MFEM_VERIFY(lin_solver != 4, "PA l1-Jacobi is not implemented");
            S_prec = new OperatorJacobiSmoother(a, a.GetEssentialTrueDofs());
         }
         else { S_prec = new DSmoother((lin_solver == 3) ? 0 : 1, 1.0, 1); }
         minres->SetPreconditioner(*S_prec);
      }
      S = minres;
   }

   // 18. Compute the minimum det(J) of the starting mesh.
   tauval = infinity();
   const int NE = mesh->GetNE();
   for (int i = 0; i < NE; i++)
   {
      ElementTransformation *transf = mesh->GetElementTransformation(i);
      for (int j = 0; j < ir->GetNPoints(); j++)
      {
         transf->SetIntPoint(&ir->IntPoint(j));
         tauval = min(tauval, transf->Jacobian().Det());
      }
   }
   cout << "Minimum det(J) of the original mesh is " << tauval << endl;
   tauval -= 0.01 * h0.Min(); // Slightly below minJ0 to avoid div by 0.

   // Perform the nonlinear optimization.
   TMOPNewtonSolver solver(*ir, solver_type);
   if (solver_type == 0)
   {
      // Specify linear solver when we use a Newton-based solver.
      solver.SetPreconditioner(*S);
   }
   solver.SetMaxIter(solver_iter);
   solver.SetRelTol(solver_rtol);
   solver.SetAbsTol(0.0);
   solver.SetPrintLevel(verbosity_level >= 1 ? 1 : -1);
   solver.SetOperator(a);
   solver.Mult(b, x.GetTrueVector());
   x.SetFromTrueVector();
   if (solver.GetConverged() == false)
   {
      cout << "Nonlinear solver: rtol = " << solver_rtol << " not achieved.\n";
   }

   // 20. Save the optimized mesh to a file. This output can be viewed later
   //     using GLVis: "glvis -m optimized.mesh".
   {
      ofstream mesh_ofs("optimized.mesh");
      mesh_ofs.precision(14);
      mesh->Print(mesh_ofs);
   }

   // 21. Compute the amount of energy decrease.
   const double fin_energy = a.GetGridFunctionEnergy(x);
   double metric_part = fin_energy;
   if (lim_const > 0.0 || adapt_lim_const > 0.0)
   {
      lim_coeff.constant = 0.0;
      coef_zeta.constant = 0.0;
      metric_part = a.GetGridFunctionEnergy(x);
      lim_coeff.constant = lim_const;
      coef_zeta.constant = adapt_lim_const;
   }
   cout << "Initial strain energy: " << init_energy
        << " = metrics: " << init_energy
        << " + limiting term: " << 0.0 << endl;
   cout << "  Final strain energy: " << fin_energy
        << " = metrics: " << metric_part
        << " + limiting term: " << fin_energy - metric_part << endl;
   cout << "The strain energy decreased by: " << setprecision(12)
        << (init_energy - fin_energy) * 100.0 / init_energy << " %." << endl;

   // 22. Visualize the final mesh and metric values.
   if (visualization)
   {
      char title[] = "Final metric values";
      vis_tmop_metric_s(mesh_poly_deg, *metric, *target_c, *mesh, title, 600);
   }

   if (adapt_lim_const > 0.0 && visualization)
   {
      socketstream vis0;
      common::VisualizeField(vis0, "localhost", 19916, zeta_0, "Xi 0",
                             600, 600, 300, 300);
   }

   // 23. Visualize the mesh displacement.
   if (visualization)
   {
      x0 -= x;
      osockstream sock(19916, "localhost");
      sock << "solution\n";
      mesh->Print(sock);
      x0.Save(sock);
      sock.send();
      sock << "window_title 'Displacements'\n"
           << "window_geometry "
           << 1200 << " " << 0 << " " << 600 << " " << 600 << "\n"
           << "keys jRmclA" << endl;
   }

   // 24. Free the used memory.
   delete S_prec;
   delete S;
   delete target_c2;
   delete metric2;
   delete coeff1;
   delete adapt_evaluator;
   delete target_c;
   delete adapt_coeff;
   delete metric;
   delete fespace;
   delete fec;
   delete mesh;

   return 0;
}<|MERGE_RESOLUTION|>--- conflicted
+++ resolved
@@ -119,12 +119,9 @@
    int verbosity_level   = 0;
    bool fdscheme         = false;
    int adapt_eval        = 0;
-<<<<<<< HEAD
+   bool exactaction      = false;
    const char *devopt    = "cpu";
    bool pa               = false;
-=======
-   bool exactaction      = false;
->>>>>>> 5457d033
 
    // 1. Parse command-line options.
    OptionsParser args(argc, argv);
@@ -567,19 +564,14 @@
    }
    target_c->SetNodes(x0);
    TMOP_Integrator *he_nlf_integ = new TMOP_Integrator(metric, target_c);
-<<<<<<< HEAD
 
    // Finite differences for computations of derivatives.
    if (fdscheme)
    {
       MFEM_VERIFY(pa == false, "PA for finite differences is not imlemented.");
-
       he_nlf_integ->EnableFiniteDifferences(x);
    }
-=======
-   if (fdscheme) { he_nlf_integ->EnableFiniteDifferences(x); }
    he_nlf_integ->SetExactActionFlag(exactaction);
->>>>>>> 5457d033
 
    // 12. Setup the quadrature rule for the non-linear form integrator.
    const IntegrationRule *ir = NULL;
