--- conflicted
+++ resolved
@@ -1,8 +1,4 @@
-<<<<<<< HEAD
-﻿// Copyright (c) 2010-2022, Lawrence Livermore National Security, LLC. Produced
-=======
 // Copyright (c) 2010-2022, Lawrence Livermore National Security, LLC. Produced
->>>>>>> ec5ce4b5
 // at the Lawrence Livermore National Laboratory. All Rights reserved. See files
 // LICENSE and NOTICE for details. LLNL-CODE-806117.
 //
