--- conflicted
+++ resolved
@@ -10,10 +10,6 @@
 // Software Foundation) version 2.1 dated February 1999.
 
 #include "occa.hpp"
-<<<<<<< HEAD
-#include "device.hpp"
-#include "mem_manager.hpp"
-=======
 
 #ifdef MFEM_USE_OCCA
 #include "device.hpp"
@@ -21,121 +17,19 @@
 #if defined(MFEM_USE_CUDA) && OCCA_CUDA_ENABLED
 #include <occa/modes/cuda/utils.hpp>
 #endif
->>>>>>> 40795c21
 
 namespace mfem
 {
 
-<<<<<<< HEAD
-namespace internal { occa::device occaDevice; }
-
-static occa::memory OccaWrapMemory(const occa::device dev, const void *d_adrs,
-                                   const size_t bytes)
-=======
 // This variable is defined in device.cpp:
 namespace internal { extern occa::device occaDevice; }
 
 occa::device &OccaDev() { return internal::occaDevice; }
 
 occa::memory OccaMemoryWrap(void *ptr, std::size_t bytes)
->>>>>>> 40795c21
 {
 #if defined(MFEM_USE_CUDA) && OCCA_CUDA_ENABLED
    // If OCCA_CUDA is allowed, it will be used since it has the highest priority
-<<<<<<< HEAD
-   const bool cuda = Device::Allows(Backend::OCCA_CUDA);
-   if (cuda) { return occa::cuda::wrapMemory(dev, adrs, bytes); }
-#endif // MFEM_USE_CUDA && OCCA_CUDA_ENABLED
-   // otherwise, fallback to occa::cpu address space
-   return occa::cpu::wrapMemory(dev, adrs, bytes);
-#else // MFEM_USE_OCCA
-   return occa::memory();
-#endif
-}
-
-occa::memory OccaPtr(const void *ptr)
-{
-   // This function is called when 'ptr' needs to be passed to an OCCA kernel.
-   occa::device dev = internal::occaDevice;
-   if (!mm.UsingMM()) { return OccaWrapMemory(dev, ptr, 0); }
-   const bool known = mm.IsKnown(ptr);
-   if (!known) { mfem_error("OccaPtr: Unknown address!"); }
-   const bool ptr_on_host = mm.IsOnHost(ptr);
-   const size_t bytes = mm.Bytes(ptr);
-   const bool run_on_host = !Device::Allows(Backend::DEVICE_MASK);
-   // If the priority of a host OCCA backend is higher than all device OCCA
-   // backends, then we will need to run-on-host even if the Device allows a
-   // device backend.
-   if (ptr_on_host && run_on_host) { return OccaWrapMemory(dev, ptr, bytes); }
-   if (run_on_host) { mfem_error("OccaPtr: !ptr_on_host && run_on_host"); }
-   void *d_ptr = mm.GetDevicePtr(ptr);
-   return OccaWrapMemory(dev, d_ptr, bytes);
-}
-
-occa::kernel OccaBuildKernel(const char *file,
-                             const char *name,
-                             const occa::properties props)
-{
-#ifdef MFEM_USE_OCCA
-   return internal::occaDevice.buildKernel(file, name, props);
-#else // MFEM_USE_OCCA
-   return occa::kernel();
-#endif
-}
-
-void OccaDeviceSetup(const int dev)
-{
-#ifdef MFEM_USE_OCCA
-   const int cpu  = Device::Allows(Backend::OCCA_CPU);
-   const int omp  = Device::Allows(Backend::OCCA_OMP);
-   const int cuda = Device::Allows(Backend::OCCA_CUDA);
-   if (cpu + omp + cuda > 1)
-   {
-      MFEM_ABORT("Only one OCCA backend can be configured at a time!");
-   }
-   if (cuda)
-   {
-#if OCCA_CUDA_ENABLED
-      std::string mode("mode: 'CUDA', device_id : ");
-      internal::occaDevice.setup(mode.append(1,'0'+dev));
-#else
-      MFEM_ABORT("the OCCA CUDA backend requires OCCA built with CUDA!");
-#endif
-   }
-   else if (omp)
-   {
-#if OCCA_OPENMP_ENABLED
-      internal::occaDevice.setup("mode: 'OpenMP'");
-#else
-      MFEM_ABORT("the OCCA OpenMP backend requires OCCA built with OpenMP!");
-#endif
-   }
-   else
-   {
-      internal::occaDevice.setup("mode: 'Serial'");
-   }
-
-   std::string mfemDir;
-   if (occa::io::exists(MFEM_INSTALL_DIR "/include/mfem/"))
-   {
-      mfemDir = MFEM_INSTALL_DIR "/include/mfem/";
-   }
-   else if (occa::io::exists(MFEM_SOURCE_DIR))
-   {
-      mfemDir = MFEM_SOURCE_DIR;
-   }
-   else
-   {
-      MFEM_ABORT("Cannot find OCCA kernels in MFEM_INSTALL_DIR or MFEM_SOURCE_DIR");
-   }
-
-   occa::io::addLibraryPath("mfem", mfemDir);
-   occa::loadKernels("mfem");
-#else
-   MFEM_ABORT("the OCCA backends require MFEM built with MFEM_USE_OCCA=YES");
-#endif
-}
-=======
    if (Device::Allows(Backend::OCCA_CUDA))
    {
       return occa::cuda::wrapMemory(internal::occaDevice, ptr, bytes);
@@ -146,6 +40,5 @@
 }
 
 } // namespace mfem
->>>>>>> 40795c21
 
 #endif // MFEM_USE_OCCA